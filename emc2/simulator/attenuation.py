--- conflicted
+++ resolved
@@ -77,11 +77,7 @@
     kappa_o2 = (1.1e-2 * instrument.freq**2) * (p_temp / 1013.) * three_hundred_t**2 * \
         gamma_l * (1. / ((instrument.freq - f0)**2 + gamma_l**2) + 1. /
                    (instrument.freq**2 + gamma_l**2))
-<<<<<<< HEAD
-    print(kappa_o2.shape)
-    print(model.ds[t_field])
-=======
->>>>>>> b6fd0f12
+
     column_ds['kappa_o2'] = xr.DataArray(kappa_o2, dims=model.ds[t_field].dims)
     column_ds['kappa_o2'].attrs["long_name"] = "Gaseous attenuation due to O2"
     column_ds['kappa_o2'].attrs["units"] = "dB/km"
