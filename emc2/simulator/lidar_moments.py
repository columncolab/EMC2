--- conflicted
+++ resolved
@@ -217,10 +217,6 @@
             dD = instrument.mie_table[hyd_type]["p_diam"].values[1] - \
                 instrument.mie_table[hyd_type]["p_diam"].values[0]
             fits_ds = calc_mu_lambda(model, hyd_type, subcolumns=True, **kwargs).ds
-<<<<<<< HEAD
-            #total_hydrometeor = column_ds[frac_names] * column_ds[n_names]
-=======
->>>>>>> d882e80d
             N_columns = len(model.ds["subcolumn"])
             total_hydrometeor = np.round(model.ds[frac_names].values * N_columns).astype(int)
             N_0 = fits_ds["N_0"].values
