--- conflicted
+++ resolved
@@ -2,12 +2,8 @@
 import numpy as np
 
 from scipy.special import gamma
-<<<<<<< HEAD
 from ..core.instrument import ureg, quantity
-=======
-from ..core.instrument import ureg
-
->>>>>>> b6fd0f12
+
 
 def calc_mu_lambda(model, hyd_type="cl",
                    calc_dispersion=False, dispersion_mu_bounds=(2, 15),
@@ -45,11 +41,7 @@
         rather than the model data itself.
     is_conv: bool
         If True, calculate from convective properties. IF false, do stratiform.
-<<<<<<< HEAD
-    LES_mode: bool
-        If True, then assume each point is a subcolumn.
-=======
->>>>>>> b6fd0f12
+
 
     Returns
     -------
@@ -78,7 +70,6 @@
         if not is_conv:
             N_name = "strat_n_subcolumns_%s" % hyd_type
             q_name = "strat_q_subcolumns_%s" % hyd_type
-<<<<<<< HEAD
             frac_name = model.strat_frac_name[hyd_type]
         else:
             N_name = "conv_n_subcolumns_%s" % hyd_type
@@ -87,26 +78,8 @@
 
         frac_array = np.tile(
                 model.ds[frac_name].values, (model.num_subcolumns, 1, 1))
-=======
-            if not LES_mode:
-                frac_name = model.strat_frac_names[hyd_type]
-            else:
-                frac_name = "strat_frac_subcolumns_%s" % hyd_type
-        else:
-            N_name = "conv_n_subcolumns_%s" % hyd_type
-            q_name = "conv_q_subcolumns_%s" % hyd_type
-            if not LES_mode:
-                frac_name = model.conv_frac_names[hyd_type]
-            else:
-                frac_name = "conv_frac_subcolumns_%s" % hyd_type
-
-        if not LES_mode:
-            frac_array = np.tile(
-                model.ds[frac_name].values, (model.num_subcolumns, 1, 1))
-        else:
-            frac_array = model.ds[frac_name].values
->>>>>>> b6fd0f12
-        frac_array = np.where(frac_array == 0, 1, frac_array)
+
+    frac_array = np.where(frac_array == 0, 1, frac_array)
     Rho_hyd = model.Rho_hyd[hyd_type].magnitude
     column_ds = model.ds
 
@@ -157,10 +130,7 @@
     """
     Calculate the effective radius using the Thompson et al. (2004)
     microphysics scheme.
-<<<<<<< HEAD
-=======
-
->>>>>>> b6fd0f12
+
     Parameters
     ----------
     model: emc2.core.Model
@@ -172,20 +142,12 @@
     subcolumns: bool
         If true, calculate the effective radius from the generated subcolumns.
         Else, generate it from the original model data.
-<<<<<<< HEAD
-    
-=======
-
->>>>>>> b6fd0f12
+
     Returns
     -------
     model: emc2.core.Model
         The model structure with the calculated effective radius values.
-<<<<<<< HEAD
-    
-=======
-
->>>>>>> b6fd0f12
+
     Reference
     ---------
     Thompson, G., Rasmussen, R. M., & Manning, K. (2004). Explicit forecasts
@@ -196,7 +158,6 @@
     """
 
     if not subcolumns:
-<<<<<<< HEAD
         if not is_conv:
             N_name = model.N_field[hyd_type]
             q_name = model.q_names_stratiform[hyd_type]
@@ -205,11 +166,7 @@
             N_name = model.N_field[hyd_type]
             q_name = model.q_names_convective[hyd_type]
             re_name = model.conv_re_fields[hyd_type]
-=======
-        N_name = model.N_field[hyd_type]
-        q_name = model.q_names_stratiform[hyd_type]
-        re_name = "re_%s" % hyd_type
->>>>>>> b6fd0f12
+
     else:
         if not is_conv:
             N_name = "strat_n_subcolumns_%s" % hyd_type
@@ -223,10 +180,8 @@
     q_w = model.ds[q_name].values
     N_w = model.ds[N_name].values
     rho_w = model.Rho_hyd[hyd_type].magnitude
-<<<<<<< HEAD
+
     R_d = 287.15
-=======
->>>>>>> b6fd0f12
     p = model.ds[model.p_field].values * getattr(
         ureg, model.ds[model.p_field].attrs["units"])
     p = p.to(ureg.Pa).magnitude
@@ -234,21 +189,15 @@
         ureg, model.ds[model.T_field].attrs["units"])
     t = t.to(ureg.kelvin).magnitude
 
-<<<<<<< HEAD
+
     rho_a = p / (R_d * t)
-=======
-    rho_a = p / (model.consts["R_d"] * t)
->>>>>>> b6fd0f12
     if hyd_type == 'pl':
         k = 2.4
     else:
         k = 3.
     r_w = 0.5 * ((6 * rho_a * q_w) / (np.pi * rho_w * N_w)) ** (1 / k)
-<<<<<<< HEAD
     r_w = xr.DataArray(r_w * 1e4, dims=model.ds[q_name].dims)
-=======
-    r_w = xr.DataArray(r_w * 1e6, dims=model.ds[q_name].dims)
->>>>>>> b6fd0f12
+
     r_w.attrs['units'] = 'microns'
     r_w.attrs['long_name'] = ('Particle effective radius following ' +
                               'Thompson et al. (2004)')
