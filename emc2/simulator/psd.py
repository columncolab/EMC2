import xarray as xr
import numpy as np

from scipy.special import gamma
from ..core.instrument import ureg, quantity


def calc_velocity_nssl(dmax, rhoe, hyd_type):
    """
    Calculate the terminal velocity according to the NSSL 2-moment scheme.

    Parameters
    ----------
    dmax: float array
        The particle maximum dimensions in m.
    rhoe: float array
        The particle effective density. 
    hyd_type: str
        The hydrometeor type code (i.e. 'cl', 'gr').
    """

    rhoair_800mb = 1.007
    if hyd_type.lower() == "pl":
        return 10 * (1 - np.exp(-516.575 * dmax))
    if hyd_type.lower() == "gr":
        cd = np.fmax(0.45, np.fmin(1.2,
                0.45 + 0.55 * (800 - np.fmax(170, np.fmin(800, rhoe)))))
        vt = np.sqrt(4.0 * rhoe * 9.81 / (3.0 * cd * rhoair_800mb)) \
            * np.sqrt(dmax)
        return vt
    elif hyd_type.lower() == "ha":
        cd = np.fmax(0.45, np.fmin(1.2,
                0.45 + 0.55 * (800 - np.fmax(500, np.fmin(800, rhoe)))))
        vt = np.sqrt(4.0 * rhoe * 9.81 / (3.0 * cd * rhoair_800mb)) \
            * np.sqrt(dmax)
        return vt
    elif hyd_type.lower() == "sn":
        vt = 21.52823061429272 * dmax ** 0.42
        return vt
    elif hyd_type.lower() == "cl":
        vt = 131.6 * dmax ** 0.824
        return vt
    return np.zeros_like(dmax)


def calc_mu_lambda(model, hyd_type="cl",
                   calc_dispersion=None, dispersion_mu_bounds=(2, 15),
<<<<<<< HEAD
                   subcolumns=True, is_conv=False, **kwargs):

=======
                   is_conv=False, **kwargs):
>>>>>>> ae6b82ea
    """
    This method calculated the Gamma PSD parameters following Morrison and Gettelman (2008).
    Note that the dispersion cacluation from MG2008 is used in all models implementing this
    parameterization except for ModelE and DHARMA, which use a fixed definition.
    Calculates the :math:`\mu` and :math:`\lambda` of the gammauPSD given :math:`N_{0}`.
    The gamma size distribution takes the form:

    .. math::
         N(D) = N_{0}e^{-\lambda D}D^{\mu}

    Where :math:`N_{0}` is the intercept, :math:`\lambda` is the slope, and
    :math:`\mu` is the dispersion.

    Note: this method only accepts the microphysical cloud fraction in order to maintain
    consistency because the PSD calculation is necessarily related only to the MG2 scheme
    without assumption related to the radiation logic.

    Parameters
    ----------
    model: :py:mod:`emc2.core.Model`
        The model to generate the parameters for.
    hyd_type: str
        The assumed hydrometeor type. Must be a hydrometeor type in Model.
    calc_dispersion: bool or None
        If False, the :math:`\mu` parameter will be fixed at 1/0.09 per
        Geoffroy et al. (2010). If True and the hydrometeor type is "cl",
        then the Martin et al. (1994) method will be used to calculate
        :math:`\mu`. Otherwise, :math:`\mu` is set to  0.
        If None (default), setting calculation parameterization based on model logic.
    dispersion_mu_bounds: 2-tuple
        The lower and upper bounds for the :math:`\mu` parameter.
    is_conv: bool
        If True, calculate from convective properties. IF false, do stratiform.


    Returns
    -------
    model: :py:mod:`emc2.core.Model`
        The Model with the :math:`\lambda` and :math:`\mu` parameters added.

    References
    ----------
    Ulbrich, C. W., 1983: Natural variations in the analytical form of the raindrop size
    distribution: J. Climate Appl. Meteor., 22, 1764-1775

    Martin, G.M., D.W. Johnson, and A. Spice, 1994: The Measurement and Parameterization
    of Effective Radius of Droplets in Warm Stratocumulus Clouds.
    J. Atmos. Sci., 51, 1823–1842, https://doi.org/10.1175/1520-0469(1994)051<1823:TMAPOE>2.0.CO;2

    """
    column_ds = model.ds

    if calc_dispersion is None:
        if model.model_name in ["ModelE", "DHARMA"]:
            calc_dispersion = False
        else:
            calc_dispersion = True

    if not is_conv:
        N_name = "strat_n_subcolumns_%s" % hyd_type
        q_name = "strat_q_subcolumns_%s" % hyd_type
    else:
        N_name = "conv_n_subcolumns_%s" % hyd_type
        q_name = "conv_q_subcolumns_%s" % hyd_type
    q_use = column_ds[q_name].values
    N_use = column_ds[N_name].values
    
    if model.Rho_hyd[hyd_type] == 'variable':    
        Rho_hyd = model.ds[model.variable_density[hyd_type]].values
    else:
        Rho_hyd = model.Rho_hyd[hyd_type].magnitude

    if (hyd_type == "cl") & (not is_conv):
        if calc_dispersion is True:
            mus = 0.0005714 * (N_use * 1e-6) + 0.2714  # converting to cm-3 per Martin, 1994
            mus = 1 / mus**2 - 1
            mus = np.where(mus < dispersion_mu_bounds[0], dispersion_mu_bounds[0], mus)
            mus = np.where(mus > dispersion_mu_bounds[1], dispersion_mu_bounds[1], mus)
        else:
            mus = 1 / 0.09 * np.ones_like(N_use)
        column_ds["mu"] = xr.DataArray(mus, dims=column_ds[q_name].dims).astype('float')
    else:
        column_ds["mu"] = xr.DataArray(
            np.zeros_like(q_use), dims=column_ds[q_name].dims).astype('float')

    column_ds["mu"].attrs["long_name"] = "Gamma fit shape parameter"
    column_ds["mu"].attrs["units"] = "1"

    d = 3.0
    c = np.pi * Rho_hyd / 6.0
    fit_lambda = ((c * N_use.astype('float') * 1e6 * gamma(column_ds["mu"] + d + 1.)) /
                  (q_use.astype('float') * gamma(column_ds["mu"] + 1.)))**(1 / d)

    # Eventually need to make this unit aware, pint as a dependency?
    column_ds["lambda"] = xr.DataArray(np.where(q_use > 0, fit_lambda, np.nan), dims=column_ds[q_name].dims)
    column_ds["lambda"].attrs["long_name"] = "Slope of gamma distribution fit"
    column_ds["lambda"].attrs["units"] = r"$m^{-1}$"
    column_ds["N_0"] = N_use.astype(float) * 1e6 * \
        column_ds["lambda"]**(column_ds["mu"] + 1.) / gamma(column_ds["mu"] + 1.)
    column_ds["N_0"].attrs["long_name"] = "Intercept of gamma fit"
    column_ds["N_0"].attrs["units"] = r"$m^{-4}$"
    model.ds = column_ds
    return model


def calc_and_set_psd_params(model, hyd_type, subcolumns=True, **kwargs):
    """
    Calculate and set particle size distribution (PSD) parameters for a given hydrometeor type,
    microphysics scheme, and model ouput dataset. Supports both liquid and ice hydrometeor classes.

    Parameters
    ==========
    model: object
        The model object containing microphysics scheme information and dataset attributes.
    hyd_type: str
        The hydrometeor type, e.g., "cl" or "pl" for liquid classes, and other values for ice classes.
    subcolumns: bool, optional
        Whether to use subcolumns for PSD calculations. Defaults to True.
    **kwargs: dict
        Additional keyword arguments passed to the PSD calculation functions.

    Returns
    =======
    fits_ds: xarray.Dataset or dict
        Containing the calculated PSD parameter fields such as "N_0", "lambda", and "mu".

    """
    if hyd_type in ["cl", "pl"]:  # liquid classes
        if model.mcphys_scheme.lower() in ["mg2", "mg", "morrison", "nssl", "p3"]:
            fits_ds = calc_mu_lambda(model, hyd_type, subcolumns=subcolumns, **kwargs).ds
        else:
            raise ValueError(f"no liquid PSD calulation method implemented for scheme {model.mcphys_scheme}")
    else:  # ice classes
        if model.mcphys_scheme.lower() in ["mg2", "mg", "morrison", "nssl"]:  # NOTE: NSSL PSD assumed like MG
            fits_ds = calc_mu_lambda(model, hyd_type, subcolumns=subcolumns, **kwargs).ds
        elif model.mcphys_scheme.lower() in ["p3"]:
            fits_ds = {"N_0": model.ds[model.p3_kws["N0_ice_name"]] * model.ds[model.p3_kws["in_cld_Ni_name"]],
                       "lambda": model.ds[model.lambda_field["ci"]],
                       "mu": model.ds[model.mu_field["ci"]],
            }
        else:
            raise ValueError(f"no ice PSD calulation method implemented for scheme {model.mcphys_scheme}")
    return fits_ds<|MERGE_RESOLUTION|>--- conflicted
+++ resolved
@@ -45,12 +45,7 @@
 
 def calc_mu_lambda(model, hyd_type="cl",
                    calc_dispersion=None, dispersion_mu_bounds=(2, 15),
-<<<<<<< HEAD
-                   subcolumns=True, is_conv=False, **kwargs):
-
-=======
                    is_conv=False, **kwargs):
->>>>>>> ae6b82ea
     """
     This method calculated the Gamma PSD parameters following Morrison and Gettelman (2008).
     Note that the dispersion cacluation from MG2008 is used in all models implementing this
