import xarray as xr
import numpy as np
import dask.bag as db
import dask.array as da

from time import time
from scipy.interpolate import LinearNDInterpolator

from .attenuation import calc_radar_atm_attenuation
from .psd import calc_mu_lambda
from ..core.instrument import ureg, quantity


def calc_total_reflectivity(model, detect_mask=False):
    """
    This method calculates the total (convective + stratiform) reflectivity (Ze).

    Parameters
    ----------
    model: :func:`emc2.core.Model` class
        The model to calculate the parameters for.
    detect_mask: bool
        True - generating a mask determining signal below noise floor.

    Returns
    -------
    model: :func:`emc2.core.Model`
        The xarray Dataset containing the calculated radar moments.
    """
    Ze_tot = np.where(np.isfinite(model.ds["sub_col_Ze_tot_strat"].values),
                      10 ** (model.ds["sub_col_Ze_tot_strat"].values / 10.), 0)
    if model.process_conv:
        Ze_tot = np.where(np.isfinite(model.ds["sub_col_Ze_tot_conv"].values), Ze_tot +
                          10 ** (model.ds["sub_col_Ze_tot_conv"].values / 10.), Ze_tot)

    model.ds['sub_col_Ze_tot'] = xr.DataArray(10 * np.log10(Ze_tot), dims=model.ds["sub_col_Ze_tot_strat"].dims)
    model.ds['sub_col_Ze_tot'].values = np.where(np.isinf(model.ds['sub_col_Ze_tot'].values), np.nan,
                                                 model.ds['sub_col_Ze_tot'].values)
    model.ds['sub_col_Ze_tot'].attrs["long_name"] = \
        "Total (convective + stratiform) equivalent radar reflectivity factor"
    model.ds['sub_col_Ze_tot'].attrs["units"] = "dBZ"
    if model.process_conv:
        model.ds['sub_col_Ze_att_tot'] = 10 * np.log10(Ze_tot *
                                                       model.ds['hyd_ext_conv'].fillna(1) * model.ds[
                                                           'hyd_ext_strat'].fillna(1) *
                                                       model.ds['atm_ext'].fillna(1))
    else:
        model.ds['sub_col_Ze_att_tot'] = 10 * np.log10(Ze_tot *
                                                       model.ds['hyd_ext_strat'].fillna(1) *
                                                       model.ds['atm_ext'].fillna(1))
    model.ds['sub_col_Ze_att_tot'].values = np.where(np.isinf(model.ds['sub_col_Ze_att_tot'].values), np.nan,
                                                     model.ds['sub_col_Ze_att_tot'].values)
    model.ds['sub_col_Ze_att_tot'].attrs["long_name"] = \
        "Total (convective + stratiform) attenuated (hydrometeor + gaseous) equivalent radar reflectivity factor"
    model.ds['sub_col_Ze_att_tot'].attrs["units"] = "dBZ"
    model.ds["sub_col_Ze_tot"] = model.ds["sub_col_Ze_tot"].where(np.isfinite(model.ds["sub_col_Ze_tot"]))
    model.ds["sub_col_Ze_att_tot"] = model.ds["sub_col_Ze_att_tot"].where(
        np.isfinite(model.ds["sub_col_Ze_att_tot"]))
    model.ds["detect_mask"] = model.ds["Ze_min"] >= model.ds["sub_col_Ze_att_tot"]
    model.ds["detect_mask"].attrs["long_name"] = "Radar detectability mask"
    model.ds["detect_mask"].attrs["units"] = ("1 = radar signal below noise floor, 0 = signal detected")

    return model

def calc_velocity_nssl(diam, rhoe, hyd_type):
    """
    Calculate the terminal velocity according to the NSSL 2-moment scheme.

    Parameters
    ----------
    diam: float array
        The particle maximum dimensions in m.
    rhoe: float array
        The particle effective density. 
    hyd_type: str
        The hydrometeor type code (i.e. 'cl', 'gr').
    """

    rhoair_800mb = 1.007
    if hyd_type.lower() == "pl":
        return 10 * (1 - np.exp(-516.575 * diam))
    if hyd_type.lower() == "gr":
        cd = np.fmax(0.45, np.fmin(1.2, 
                0.45 + 0.55 * (800 - np.fmax(170, np.fmin(800, rhoe)))))
        vt = np.sqrt(4.0 * rhoe * 9.81 / (3.0 * cd * rhoair_800mb)) \
            * np.sqrt(diam)
        return vt
    elif hyd_type.lower() == "ha":
        cd = np.fmax(0.45, np.fmin(1.2,
                0.45 + 0.55 * (800 - np.fmax(500, np.fmin(800, rhoe)))))
        vt = np.sqrt(4.0 * rhoe * 9.81 / (3.0 * cd * rhoair_800mb)) \
            * np.sqrt(diam)
        return vt
    elif hyd_type.lower() == "sn":
        vt = 21.52823061429272 * diam ** 0.42
        return vt
    elif hyd_type.lower() == "cl":
        vt = 131.6 * diam ** 0.824
        return vt
    return np.zeros_like(diam)


def accumulate_attenuation(model, is_conv, z_values, hyd_ext, atm_ext, OD_from_sfc=True,
                           use_empiric_calc=False, **kwargs):
    """
    Accumulates atmospheric and condensate radar attenuation (linear units) from TOA or the surface.
    Output fields are condensate and atmospheric transmittance.

    Parameters
    ----------
    model: Model
        The model to generate the parameters for.
    is_conv: bool
        True if the cell is convective
    z_values: ndarray
        model output height array in m.
    hyd_ext: ndarray
        fwd calculated extinction due to condensate per layer (empirical - dB km^-1, m^-1 otherwise).
    atm_ext: ndarray
        atmospheric attenuation per layer (dB/km).
    OD_from_sfc: bool
        If True, then calculate optical depth from the surface.
    use_empirical_calc: bool
        When True using empirical relations from literature for the fwd calculations
        (the cloud fraction still follows the scheme logic set by use_rad_logic).

    Returns
    -------
    model: :func:`emc2.core.Model`
        The model with the added simulated lidar parameters.
    """
    if is_conv:
        cloud_str = "conv"
    else:
        cloud_str = "strat"

    if not use_empiric_calc:
        hyd_ext = hyd_ext * 1e3

    if OD_from_sfc:
        OD_str = "model layer base"
    else:
        OD_str = "model layer top"

    n_subcolumns = model.num_subcolumns

    Dims = model.ds["%s_q_subcolumns_cl" % cloud_str].shape
    if OD_from_sfc:
        dz = np.diff(z_values / 1e3, axis=1, prepend=0.)
        hyd_ext = np.cumsum(
            np.tile(dz, (n_subcolumns, 1, 1)) *
            np.concatenate((np.zeros(Dims[:2] + (1,)), hyd_ext[:, :, :-1]), axis=2), axis=2)
        atm_ext = np.cumsum(dz * np.concatenate((np.zeros((Dims[1],) + (1,)),
                                                 atm_ext[:, :-1]), axis=1), axis=1)
    else:
        dz = np.diff(z_values / 1e3, axis=1, append=0.)
        hyd_ext = np.flip(
            np.cumsum(np.flip(np.tile(dz, (n_subcolumns, 1, 1)) *
                      np.concatenate((hyd_ext[:, :, 1:],
                                      np.zeros(Dims[:2] + (1,))), axis=2),
                      axis=2), axis=2), axis=2)
        atm_ext = np.flip(
            np.cumsum(np.flip(dz * np.concatenate((atm_ext[:, 1:],
                      np.zeros((Dims[1],) + (1,))), axis=1), axis=1), axis=1), axis=1)

    if use_empiric_calc:
        model.ds['hyd_ext_%s' % cloud_str] = xr.DataArray(10 ** (-2 * hyd_ext / 10.),
                                                          dims=model.ds["%s_q_subcolumns_cl" % cloud_str].dims)
    else:
        model.ds['hyd_ext_%s' % cloud_str] = \
            xr.DataArray(np.exp(-2 * hyd_ext), dims=model.ds["sub_col_Ze_tot_%s" % cloud_str].dims)
    model.ds['atm_ext'] = xr.DataArray(10 ** (-2 * atm_ext / 10), dims=model.ds[model.T_field].dims)

    model.ds['hyd_ext_%s' % cloud_str].attrs["long_name"] = \
        "Two-way %s hydrometeor transmittance at %s" % (cloud_str, OD_str)
    model.ds['hyd_ext_%s' % cloud_str].attrs["units"] = "1"
    model.ds['atm_ext'].attrs["long_name"] = \
        "Two-way atmospheric transmittance due to H2O and O2 at %s" % OD_str
    model.ds['atm_ext'].attrs["units"] = "1"

    return model


def calc_radar_empirical(instrument, model, is_conv, p_values, t_values, z_values, atm_ext,
                         OD_from_sfc=True, hyd_types=None, **kwargs):
    """
    Calculates the radar stratiform or convective reflectivity and attenuation
    in a sub-columns using empirical formulation from literature.

    Parameters
    ----------
    instrument: :func:`emc2.core.Instrument` class
        The instrument to calculate the reflectivity parameters for.
    model: :func:`emc2.core.Model` class
        The model to calculate the parameters for.
    is_conv: bool
        True if the cell is convective
    p_values: ndarray
        model output pressure array in Pa.
    t_values: ndarray
        model output temperature array in C.
    z_values: ndarray
        model output height array in m.
    atm_ext: ndarray
        atmospheric attenuation per layer (dB/km).
    OD_from_sfc: bool
        If True, then calculate optical depth from the surface.
    hyd_types: list or None
        list of hydrometeor names to include in calcuation. using default Model subclass types if None.
    Additonal keyword arguments are passed into
    :py:func:`emc2.simulator.lidar_moments.accumulate_attenuation`.

    Returns
    -------
    model: :func:`emc2.core.Model`
        The model with the added simulated lidar parameters.
    """
    hyd_types = model.set_hyd_types(hyd_types)

    if is_conv:
        cloud_str = "conv"
    else:
        cloud_str = "strat"

    if not instrument.instrument_class.lower() == "radar":
        raise ValueError("Reflectivity can only be derived from a radar!")

    Dims = model.ds["%s_q_subcolumns_cl" % cloud_str].shape
    model.ds["sub_col_Ze_tot_%s" % cloud_str] = xr.DataArray(
        np.zeros(Dims), dims=model.ds["%s_q_subcolumns_cl" % cloud_str].dims)

    for hyd_type in hyd_types:
        q_field = "%s_q_subcolumns_%s" % (cloud_str, hyd_type)
        WC_tot = np.zeros(Dims)
        WC = model.ds["%s_q_subcolumns_%s" % (cloud_str, hyd_type)] * p_values / \
            (instrument.R_d * (t_values + 273.15)) * 1e3
        # Fox and Illingworth (1997)
        if hyd_type.lower() == "cl":
            Ze_emp = 0.031 * WC ** 1.56
            WC_tot += WC
        # Hagen and Yuter (2003)
        elif hyd_type.lower() == "pl":
            Ze_emp = ((WC * 1e3) / 3.4) ** 1.75
            WC_tot += WC
        else:
            # Hogan et al. (2006)
            if 2e9 <= instrument.freq < 4e9:
                Ze_emp = 10 ** (((np.log10(WC) + 0.0197 * t_values + 1.7) / 0.060) / 10.)
            elif 27e9 <= instrument.freq < 40e9:
                Ze_emp = 10 ** (((np.log10(WC) + 0.0186 * t_values + 1.63) /
                                 (0.000242 * t_values + 0.0699)) / 10.)
            elif 75e9 <= instrument.freq < 110e9:
                Ze_emp = 10 ** (((np.log10(WC) + 0.00706 * t_values + 0.992) /
                                 (0.000580 * t_values + 0.0923)) / 10.)
            else:
                Ze_emp = 10 ** (((np.log10(WC) + 0.0186 * t_values + 1.63) /
                                 (0.000242 * t_values + 0.0699)) / 10.)

        var_name = "sub_col_Ze_%s_%s" % (hyd_type, cloud_str)
        model.ds[var_name] = xr.DataArray(
            Ze_emp.values, dims=model.ds[q_field].dims)
        model.ds["sub_col_Ze_tot_%s" % cloud_str] += Ze_emp.fillna(0)
    Rho_hyd_cl = model.Rho_hyd["cl"].magnitude
    kappa_f = 6 * np.pi / (instrument.wavelength * Rho_hyd_cl) * \
        ((instrument.eps_liq - 1) / (instrument.eps_liq + 2)).imag * 4.34e6  # dB m^3 g^-1 km^-1
    model = accumulate_attenuation(model, is_conv, z_values, WC_tot * kappa_f, atm_ext,
                                   OD_from_sfc=OD_from_sfc, use_empiric_calc=True, **kwargs)

    return model


def calc_radar_bulk(instrument, model, is_conv, p_values, z_values, atm_ext, OD_from_sfc=True,
                    hyd_types=None, mie_for_ice=False, **kwargs):
    """
    Calculates the radar stratiform or convective reflectivity and attenuation
    in a sub-columns using bulk scattering LUTs assuming geometric scatterers
    (radiation scheme logic).
    Effective radii for each hydrometeor class must be provided (in model.ds).

    Parameters
    ----------
    instrument: Instrument
        The instrument to simulate. The instrument must be a lidar.
    model: Model
        The model to generate the parameters for.
    is_conv: bool
        True if the cell is convective
    p_values: ndarray
        model output pressure array in Pa.
    z_values: ndarray
        model output height array in m.
    atm_ext: ndarray
        atmospheric attenuation per layer (dB/km).
    OD_from_sfc: bool
        If True, then calculate optical depth from the surface.
    hyd_types: list or None
        list of hydrometeor names to include in calcuation. using default Model subclass types if None.
    mie_for_ice: bool
        If True, using bulk mie caculation LUTs. Otherwise, currently using the bulk C6
        scattering LUTs for 8-column severly roughned aggregate.
    Additonal keyword arguments are passed into
    :py:func:`emc2.simulator.lidar_moments.accumulate_attenuation`.

    Returns
    -------
    model: :func:`emc2.core.Model`
        The model with the added simulated lidar parameters.
    """
    hyd_types = model.set_hyd_types(hyd_types)

    optional_ice_classes = ["ci", "pi", "sn", "gr", "ha", "pir", "pid", "pif"]

    n_subcolumns = model.num_subcolumns
    if is_conv:
        cloud_str = "conv"
        re_fields = model.conv_re_fields
    else:
        cloud_str = "strat"
        re_fields = model.strat_re_fields

    if model.model_name in ["E3SM", "CESM2"]:
        bulk_ice_lut = "CESM_ice"
        bulk_mie_ice_lut = "mie_ice_CESM_PSD"
        bulk_liq_lut = "CESM_liq"
    else:
        bulk_ice_lut = "E3_ice"
        bulk_mie_ice_lut = "mie_ice_E3_PSD"
        bulk_liq_lut = "E3_liq"

    Dims = model.ds["%s_q_subcolumns_cl" % cloud_str].shape
    model.ds["sub_col_Ze_tot_%s" % cloud_str] = xr.DataArray(
        np.zeros(Dims), dims=model.ds["%s_q_subcolumns_cl" % cloud_str].dims)
    hyd_ext = np.zeros(Dims)
    rhoa_dz = np.tile(
        np.abs(np.diff(p_values, axis=1, append=0.)) / instrument.g,
        (n_subcolumns, 1, 1))
    dz = np.tile(
        np.diff(z_values, axis=1, append=0.), (n_subcolumns, 1, 1))

    for hyd_type in hyd_types:
        if hyd_type[-1] == 'l':
            rho_b = model.Rho_hyd[hyd_type]  # bulk water
            re_array = np.tile(model.ds[re_fields[hyd_type]].values, (n_subcolumns, 1, 1))
            if model.lambda_field is not None:  # assuming my and lambda can be provided only for liq hydrometeors
                if not model.lambda_field[hyd_type] is None:
                    lambda_array = model.ds[model.lambda_field[hyd_type]].values
                    mu_array = model.ds[model.mu_field[hyd_type]].values
        else:
            rho_b = instrument.rho_i.magnitude  # bulk ice
            if model.Rho_hyd[hyd_type] == 'variable':
                rho_hyd = model.ds[model.variable_density[hyd_type]].values
            else:
                rho_hyd = model.Rho_hyd[hyd_type].magnitude
            fi_factor = model.fluffy[hyd_type].magnitude * rho_hyd / rho_b + \
                (1 - model.fluffy[hyd_type].magnitude) * (rho_hyd / rho_b) ** (1 / 3)
            re_array = np.tile(model.ds[re_fields[hyd_type]].values * fi_factor,
                               (n_subcolumns, 1, 1))

        tau_hyd = np.where(model.ds["%s_q_subcolumns_%s" % (cloud_str, hyd_type)] > 0,
                           3 * model.ds["%s_q_subcolumns_%s" % (cloud_str, hyd_type)] * rhoa_dz /
                           (2 * rho_b * re_array * 1e-6), 0)
        A_hyd = tau_hyd / (2 * dz)  # model assumes geometric scatterers

        if np.isin(hyd_type, optional_ice_classes):
            if mie_for_ice:
                r_eff_bulk = instrument.bulk_table[bulk_mie_ice_lut]["r_e"].values.copy()
                Qback_bulk = instrument.bulk_table[bulk_mie_ice_lut]["Q_back"].values
                Qext_bulk = instrument.bulk_table[bulk_mie_ice_lut]["Q_ext"].values
            else:
                r_eff_bulk = instrument.bulk_table[bulk_ice_lut]["r_e"].values.copy()
                Qback_bulk = instrument.bulk_table[bulk_ice_lut]["Q_back"].values
                Qext_bulk = instrument.bulk_table[bulk_ice_lut]["Q_ext"].values
        else:
            if model.model_name in ["E3SM", "CESM2"]:
                mu_b = np.tile(instrument.bulk_table[bulk_liq_lut]["mu"].values,
                               (instrument.bulk_table[bulk_liq_lut]["lambdas"].size)).flatten()
                lambda_b = instrument.bulk_table[bulk_liq_lut]["lambda"].values.flatten()
            else:
                r_eff_bulk = instrument.bulk_table[bulk_liq_lut]["r_e"].values
            Qback_bulk = instrument.bulk_table[bulk_liq_lut]["Q_back"].values
            Qext_bulk = instrument.bulk_table[bulk_liq_lut]["Q_ext"].values

        if np.logical_and(np.isin(hyd_type, ["cl", "pl"]), model.model_name in ["E3SM", "CESM2"]):
            print("2-D interpolation of bulk liq radar backscattering using mu-lambda values")
            rel_locs = model.ds[model.q_names_stratiform[hyd_type]].values > 0.
            interpolator = LinearNDInterpolator(np.stack((mu_b, lambda_b), axis=1), Qback_bulk.flatten())
            interp_vals = interpolator(mu_array[rel_locs], lambda_array[rel_locs])
            back_tmp = np.ones_like(model.ds[model.q_names_stratiform[hyd_type]].values, dtype=float) * np.nan
            ext_tmp = np.copy(back_tmp)
            np.place(back_tmp, rel_locs,
                     (interp_vals * instrument.wavelength ** 4) /
                     (instrument.K_w * np.pi ** 5) * 1e-6)
            model.ds["sub_col_Ze_%s_%s" % (hyd_type, cloud_str)] = xr.DataArray(
                np.tile(back_tmp, (n_subcolumns, 1, 1)) * A_hyd,
                dims=model.ds["%s_q_subcolumns_cl" % cloud_str].dims)
            print("2-D interpolation of bulk liq radar extinction using mu-lambda values")
            interpolator = LinearNDInterpolator(np.stack((mu_b, lambda_b), axis=1), Qext_bulk.flatten())
            interp_vals = interpolator(mu_array[rel_locs], lambda_array[rel_locs])
            np.place(ext_tmp, rel_locs, interp_vals)
            hyd_ext += np.tile(ext_tmp, (n_subcolumns, 1, 1)) * A_hyd
        else:
            model.ds["sub_col_Ze_%s_%s" % (hyd_type, cloud_str)] = xr.DataArray(
                (np.interp(re_array, r_eff_bulk, Qback_bulk) * A_hyd * instrument.wavelength ** 4) /
                (instrument.K_w * np.pi ** 5) * 1e-6,
                dims=model.ds["%s_q_subcolumns_cl" % cloud_str].dims)
            hyd_ext += np.interp(re_array, r_eff_bulk, Qext_bulk) * A_hyd

        model.ds["sub_col_Ze_tot_%s" % cloud_str] += model.ds["sub_col_Ze_%s_%s" % (
            hyd_type, cloud_str)].fillna(0)

    model = accumulate_attenuation(model, is_conv, z_values, hyd_ext, atm_ext,
                                   OD_from_sfc=OD_from_sfc, use_empiric_calc=False, **kwargs)

    return model


def calc_radar_micro(instrument, model, z_values, atm_ext, OD_from_sfc=True,
                     hyd_types=None, mie_for_ice=True, parallel=True, chunk=None,
                     **kwargs):
    """
    Calculates the first 3 radar moments (reflectivity, mean Doppler velocity and spectral
    width) in a given column for the given radar using the microphysics (MG2) logic.

    Parameters
    ----------
    instrument: Instrument
        The instrument to simulate. The instrument must be a lidar.
    model: Model
        The model to generate the parameters for.
    z_values: ndarray
        model output height array in m.
    atm_ext: ndarray
        atmospheric attenuation per layer (dB/km).
    OD_from_sfc: bool
        If True, then calculate optical depth from the surface.
    hyd_types: list or None
        list of hydrometeor names to include in calcuation. using default Model subclass types if None.
    mie_for_ice: bool
        If True, using full mie caculation LUTs. Otherwise, currently using the C6
        scattering LUTs for 8-column severly roughned aggregate.
    parallel: bool
        If True, use parallelism in calculating lidar parameters.
    chunk: int or None
        The number of entries to process in one parallel loop. None will send all of
        the entries to the Dask worker queue at once. Sometimes, Dask will freeze if
        too many tasks are sent at once due to memory issues, so adjusting this number
        might be needed if that happens.
    Additonal keyword arguments are passed into
    :py:func:`emc2.simulator.psd.calc_mu_lambda`.
    :py:func:`emc2.simulator.lidar_moments.accumulate_attenuation`.

    Returns
    -------
    model: :func:`emc2.core.Model`
        The model with the added simulated lidar parameters.
    """
    hyd_types = model.set_hyd_types(hyd_types)

    optional_ice_classes = ["ci", "pi", "sn", "gr", "ha", "pir", "pid", "pif"]

    method_str = "LUTs (microphysics logic)"

    Dims = model.ds["strat_q_subcolumns_cl"].values.shape

    if mie_for_ice:
        scat_str = "Mie"
    else:
        if model.model_name in ["E3SM", "CESM2"]:
            scat_str = "m-D_A-D (D. Mitchell)"
            ice_lut = "CESM_ice"
            ice_diam_var = "p_diam"
        else:
            scat_str = "C6"
            ice_lut = "E3_ice"
            ice_diam_var = "p_diam_eq_V"

    moment_denom_tot = np.zeros(Dims)
    V_d_numer_tot = np.zeros(Dims)
    sigma_d_numer_tot = np.zeros(Dims)

    for hyd_type in hyd_types:
        print("Calculating moments for hydrometeor %s" % hyd_type)
        frac_names = model.strat_frac_names[hyd_type]
        n_names = model.N_field[hyd_type]
        if not np.isin("sub_col_Ze_tot_strat", [x for x in model.ds.keys()]):
            model.ds["sub_col_Ze_tot_strat"] = xr.DataArray(
                np.zeros(Dims), dims=model.ds.strat_q_subcolumns_cl.dims)
            model.ds["sub_col_Vd_tot_strat"] = xr.DataArray(
                np.zeros(Dims), dims=model.ds.strat_q_subcolumns_cl.dims)
            model.ds["sub_col_sigma_d_tot_strat"] = xr.DataArray(
                np.zeros(Dims), dims=model.ds.strat_q_subcolumns_cl.dims)

        model.ds["sub_col_Ze_%s_strat" % hyd_type] = xr.DataArray(
            np.zeros(Dims), dims=model.ds.strat_q_subcolumns_cl.dims)
        model.ds["sub_col_Vd_%s_strat" % hyd_type] = xr.DataArray(
            np.zeros(Dims), dims=model.ds.strat_q_subcolumns_cl.dims)
        model.ds["sub_col_sigma_d_%s_strat" % hyd_type] = xr.DataArray(
            np.zeros(Dims), dims=model.ds.strat_q_subcolumns_cl.dims)
        fits_ds = calc_mu_lambda(model, hyd_type, subcolumns=True, **kwargs).ds
        N_0 = fits_ds["N_0"].values
        lambdas = fits_ds["lambda"].values
        mu = fits_ds["mu"].values
        total_hydrometeor = model.ds[frac_names].values * model.ds[n_names].values

        beta_pv = None
        kdp_factor = None
<<<<<<< HEAD
        if np.logical_and(np.isin(hyd_type, ["ci", "pi"]), not mie_for_ice):
            p_diam = instrument.scat_table[ice_lut][ice_diam_var].values
            beta_p = instrument.scat_table[ice_lut]["beta_p"].values
            alpha_p = instrument.scat_table[ice_lut]["alpha_p"].values
        else:
            if hyd_type in model.ice_hyd_types:
                mie_lut = "pi"
            else:
                mie_lut = hyd_type
            p_diam = instrument.mie_table[mie_lut]["p_diam"].values
            beta_p = instrument.mie_table[mie_lut]["beta_p"].values
            alpha_p = instrument.mie_table[mie_lut]["alpha_p"].values
=======
        if np.isin(hyd_type, optional_ice_classes):
            if mie_for_ice:
                if hyd_type == "ci":
                    hyd_type_2_use = "ci"
                else:
                    hyd_type_2_use = "pi"  # Currently, all optional precipitating ice classes
                p_diam = instrument.mie_table[hyd_type_2_use]["p_diam"].values
                beta_p = instrument.mie_table[hyd_type_2_use]["beta_p"].values
                alpha_p = instrument.mie_table[hyd_type_2_use]["alpha_p"].values
            else:
                p_diam = instrument.scat_table[ice_lut][ice_diam_var].values
                beta_p = instrument.scat_table[ice_lut]["beta_p"].values
                alpha_p = instrument.scat_table[ice_lut]["alpha_p"].values
        else:  # Liquid classes (assuming only cl and pl)
            p_diam = instrument.mie_table[hyd_type]["p_diam"].values
            beta_p = instrument.mie_table[hyd_type]["beta_p"].values
            alpha_p = instrument.mie_table[hyd_type]["alpha_p"].values
>>>>>>> f5f78ce8
        num_subcolumns = model.num_subcolumns
        if model.mcphys_scheme == "nssl":
            rhoe = model.Rho_hyd[hyd_type]
            if rhoe == 'variable':
                rhoe = model.ds[model.variable_density[hyd_type]].values[:]
                v_tmp = 'variable'
            else:
                v_tmp = calc_velocity_nssl(p_diam, rhoe, hyd_type)
        else:
            v_tmp = model.vel_param_a[hyd_type] * p_diam ** model.vel_param_b[hyd_type]
            v_tmp = -v_tmp.magnitude
            rhoe = None

        if hyd_type == "cl":
            _calc_liquid = lambda x: _calculate_observables_liquid(
                x, total_hydrometeor, N_0, lambdas, mu,
                alpha_p, beta_p, v_tmp, num_subcolumns, instrument, p_diam)
            if parallel:
                print("Doing parallel radar calculations for %s" % hyd_type)
                if chunk is None:
                    tt_bag = db.from_sequence(np.arange(0, Dims[1], 1))
                    my_tuple = tt_bag.map(_calc_liquid).compute()
                else:
                    my_tuple = []
                    j = 0
                    while j < Dims[1]:
                        if j + chunk >= Dims[1]:
                            ind_max = Dims[1]
                        else:
                            ind_max = j + chunk
                        print("Stage 1 of 2: processing columns %d-%d out of %d" % (j, ind_max, Dims[1]))
                        tt_bag = db.from_sequence(np.arange(j, ind_max, 1))
                        my_tuple += tt_bag.map(_calc_liquid).compute()
                        j += chunk
            else:
                my_tuple = [x for x in map(
                    _calc_liquid, np.arange(0, Dims[1], 1))]

            
            V_d_numer_tot = np.nan_to_num(
                np.stack([x[0] for x in my_tuple], axis=1))
            moment_denom_tot = np.nan_to_num(
                np.stack([x[1] for x in my_tuple], axis=1))
            hyd_ext = np.nan_to_num(np.stack([x[2] for x in my_tuple], axis=1))

            model.ds["sub_col_Ze_cl_strat"][:, :, :] = np.stack(
                [x[3] for x in my_tuple], axis=1)
            model.ds["sub_col_Vd_cl_strat"][:, :, :] = np.stack(
                [x[4] for x in my_tuple], axis=1)
            model.ds["sub_col_sigma_d_cl_strat"][:, :, :] = np.stack(
                [x[5] for x in my_tuple], axis=1)

            del my_tuple
        else:
            sub_q_array = model.ds["strat_q_subcolumns_%s" % hyd_type].values
            _calc_other = lambda x: _calculate_other_observables(
                x, total_hydrometeor, N_0, lambdas, model.num_subcolumns,
                beta_p, alpha_p, v_tmp,
                instrument.wavelength, instrument.K_w,
                sub_q_array, hyd_type, p_diam, beta_pv, rhoe)

            if parallel:
                print("Doing parallel radar calculation for %s" % hyd_type)
                if chunk is None:
                    tt_bag = db.from_sequence(np.arange(0, Dims[1], 1))
                    my_tuple = tt_bag.map(_calc_other).compute()
                else:
                    my_tuple = []
                    j = 0
                    while j < Dims[1]:
                        if j + chunk >= Dims[1]:
                            ind_max = Dims[1]
                        else:
                            ind_max = j + chunk
                        print("Stage 1 of 2: Processing columns %d-%d out of %d" % (j, ind_max, Dims[1]))
                        tt_bag = db.from_sequence(np.arange(j, ind_max, 1))
                        my_tuple += tt_bag.map(_calc_other).compute()
                        j += chunk
            else:
                my_tuple = [x for x in map(
                    _calc_other, np.arange(0, Dims[1], 1))]

            V_d_numer_tot += np.nan_to_num(np.stack([x[0] for x in my_tuple], axis=1))
            moment_denom_tot += np.nan_to_num(np.stack([x[1] for x in my_tuple], axis=1))
            hyd_ext = np.nan_to_num(np.stack([x[2] for x in my_tuple], axis=1))
            model.ds["sub_col_Ze_%s_strat" % hyd_type][:, :, :] = np.stack([x[3] for x in my_tuple], axis=1)
            model.ds["sub_col_Vd_%s_strat" % hyd_type][:, :, :] = np.stack([x[4] for x in my_tuple], axis=1)
            model.ds["sub_col_sigma_d_%s_strat" % hyd_type][:, :, :] = np.stack([x[5] for x in my_tuple], axis=1)
            if beta_pv is not None:
                Zv = np.nan_to_num(np.stack([x[6] for x in my_tuple], axis=1))
                model.ds["sub_col_Zdr_%s_strat" % hyd_type] = model.ds["sub_col_Ze_%s_strat" % hyd_type] / Zv

        if "sub_col_Ze_tot_strat" in model.ds.variables.keys():
            model.ds["sub_col_Ze_tot_strat"] += model.ds["sub_col_Ze_%s_strat" % hyd_type].fillna(0)
        else:
            model.ds["sub_col_Ze_tot_strat"] = model.ds["sub_col_Ze_%s_strat" % hyd_type].fillna(0)

        model.ds["sub_col_Vd_%s_strat" % hyd_type].attrs["long_name"] = \
            "Mean Doppler velocity from stratiform %s hydrometeors" % hyd_type
        model.ds["sub_col_Vd_%s_strat" % hyd_type].attrs["units"] = r"$m\ s^{-1}$"
        model.ds["sub_col_Vd_%s_strat" % hyd_type].attrs["Processing method"] = method_str
        model.ds["sub_col_sigma_d_%s_strat" % hyd_type].attrs["long_name"] = \
            "Spectral width from stratiform %s hydrometeors" % hyd_type
        model.ds["sub_col_sigma_d_%s_strat" % hyd_type].attrs["units"] = r"$m\ s^{-1}$"
        model.ds["sub_col_sigma_d_%s_strat" % hyd_type].attrs["Processing method"] = method_str
    model.ds["sub_col_Vd_tot_strat"] = xr.DataArray(V_d_numer_tot / moment_denom_tot,
                                                    dims=model.ds["sub_col_Ze_tot_strat"].dims)
    print("Now calculating total spectral width (this may take some time)")
    for hyd_type in hyd_types:
        fits_ds = calc_mu_lambda(model, hyd_type, subcolumns=True, **kwargs).ds
        N_0 = fits_ds["N_0"].values
        lambdas = fits_ds["lambda"].values
        mu = fits_ds["mu"].values
<<<<<<< HEAD
        if np.logical_and(np.isin(hyd_type, ["ci", "pi"]), not mie_for_ice):
            p_diam = instrument.scat_table[ice_lut][ice_diam_var].values
            beta_p = instrument.scat_table[ice_lut]["beta_p"].values
            alpha_p = instrument.scat_table[ice_lut]["alpha_p"].values
        else:
            if hyd_type in model.ice_hyd_types:
                mie_lut = "pi"
            else:
                mie_lut = hyd_type
            p_diam = instrument.mie_table[mie_lut]["p_diam"].values
            beta_p = instrument.mie_table[mie_lut]["beta_p"].values
            alpha_p = instrument.mie_table[mie_lut]["alpha_p"].values
        if model.mcphys_scheme == "nssl":
            rhoe = model.Rho_hyd[hyd_type]
            if rhoe == 'variable':
                rhoe = model.ds[model.variable_density[hyd_type]].values[:]
                v_tmp = 'variable'
            else:
                v_tmp = calc_velocity_nssl(p_diam, rhoe, hyd_type)
        else:
            v_tmp = model.vel_param_a[hyd_type] * p_diam ** model.vel_param_b[hyd_type]
            v_tmp = -v_tmp.magnitude
            rhoe = None
=======
        if np.isin(hyd_type, optional_ice_classes):
            if mie_for_ice:
                if hyd_type == "ci":
                    hyd_type_2_use = "ci"
                else:
                    hyd_type_2_use = "pi"  # Currently, all optional precipitating ice classes
                p_diam = instrument.mie_table[hyd_type_2_use]["p_diam"].values
                beta_p = instrument.mie_table[hyd_type_2_use]["beta_p"].values
                alpha_p = instrument.mie_table[hyd_type_2_use]["alpha_p"].values
            else:
                p_diam = instrument.scat_table[ice_lut][ice_diam_var].values
                beta_p = instrument.scat_table[ice_lut]["beta_p"].values
                alpha_p = instrument.scat_table[ice_lut]["alpha_p"].values
        else:  # Liquid classes (assuming only cl and pl)
            p_diam = instrument.mie_table[hyd_type]["p_diam"].values
            beta_p = instrument.mie_table[hyd_type]["beta_p"].values
            alpha_p = instrument.mie_table[hyd_type]["alpha_p"].values
        v_tmp = model.vel_param_a[hyd_type] * p_diam ** model.vel_param_b[hyd_type]
        v_tmp = -v_tmp.magnitude
>>>>>>> f5f78ce8
        vel_param_a = model.vel_param_a
        vel_param_b = model.vel_param_b
        frac_names = model.strat_frac_names[hyd_type]
        n_names = model.N_field[hyd_type]
        total_hydrometeor = model.ds[frac_names] * model.ds[model.N_field[hyd_type]]

        Vd_tot = model.ds["sub_col_Vd_tot_strat"].values
        if hyd_type == "cl":

            _calc_sigma_d_liq = lambda x: _calc_sigma_d_tot_cl(
                x, N_0, lambdas, mu, instrument,
                vel_param_a, vel_param_b, total_hydrometeor,
                p_diam, Vd_tot, num_subcolumns)

            if parallel:
                if chunk is None:
                    tt_bag = db.from_sequence(np.arange(0, Dims[1], 1))
                    sigma_d_numer = tt_bag.map(_calc_sigma_d_liq).compute()
                else:
                    sigma_d_numer = []
                    j = 0
                    while j < Dims[1]:
                        if j + chunk >= Dims[1]:
                            ind_max = Dims[1]
                        else:
                            ind_max = j + chunk
                        print("Stage 2 of 2: Processing columns %d-%d out of %d" % (j, ind_max, Dims[1]))
                        tt_bag = db.from_sequence(np.arange(j, ind_max, 1))
                        sigma_d_numer += tt_bag.map(_calc_sigma_d_liq).compute()
                        j += chunk
            else:
                sigma_d_numer = [x for x in map(_calc_sigma_d_liq, np.arange(0, Dims[1], 1))]

            sigma_d_numer_tot = np.nan_to_num(np.stack([x[0] for x in sigma_d_numer], axis=1))
        else:
            sub_q_array = model.ds["strat_q_subcolumns_%s" % hyd_type].values
            _calc_sigma = lambda x: _calc_sigma_d_tot(
                x, num_subcolumns, v_tmp, N_0, lambdas, mu,
                total_hydrometeor, Vd_tot, sub_q_array, p_diam, beta_p,
                rhoe, hyd_type)

            if parallel:
                if chunk is None:
                    tt_bag = db.from_sequence(np.arange(0, Dims[1], 1))
                    sigma_d_numer = tt_bag.map(_calc_sigma).compute()
                else:
                    sigma_d_numer = []
                    j = 0
                    while j < Dims[1]:
                        if j + chunk >= Dims[1]:
                            ind_max = Dims[1]
                        else:
                            ind_max = j + chunk
                        print("Stage 2 of 2: processing columns %d-%d out of %d" % (j, ind_max, Dims[1]))
                        tt_bag = db.from_sequence(np.arange(j, ind_max, 1))
                        sigma_d_numer += tt_bag.map(_calc_sigma).compute()
                        j += chunk
            else:
                sigma_d_numer = [x for x in map(_calc_sigma, np.arange(0, Dims[1], 1))]
            sigma_d_numer_tot += np.nan_to_num(np.stack([x[0] for x in sigma_d_numer], axis=1))
            
    model.ds = model.ds.drop_vars(("N_0", "lambda", "mu"))

    model.ds["sub_col_sigma_d_tot_strat"] = xr.DataArray(np.sqrt(sigma_d_numer_tot / moment_denom_tot),
                                                         dims=model.ds["sub_col_Vd_tot_strat"].dims)
    model = accumulate_attenuation(model, False, z_values, hyd_ext, atm_ext,
                                   OD_from_sfc=OD_from_sfc, use_empiric_calc=False, **kwargs)

    model.ds['sub_col_Vd_tot_strat'].attrs["long_name"] = \
        "Mean Doppler velocity from all stratiform hydrometeors"
    model.ds['sub_col_Vd_tot_strat'].attrs["units"] = r"$m\ s^{-1}$"
    model.ds['sub_col_Vd_tot_strat'].attrs["Processing method"] = method_str
    model.ds['sub_col_Vd_tot_strat'].attrs["Ice scattering database"] = scat_str
    model.ds['sub_col_sigma_d_tot_strat'].attrs["long_name"] = \
        "Spectral width from all stratiform hydrometeors"
    model.ds['sub_col_sigma_d_tot_strat'].attrs["units"] = r"$m\ s^{-1}$"
    model.ds["sub_col_sigma_d_tot_strat"].attrs["Processing method"] = method_str
    model.ds["sub_col_sigma_d_tot_strat"].attrs["Ice scattering database"] = scat_str
    return model


def calc_radar_moments(instrument, model, is_conv,
                       OD_from_sfc=True, hyd_types=None, parallel=True, chunk=None, mie_for_ice=False,
                       use_rad_logic=True, use_empiric_calc=False, **kwargs):
    """
    Calculates the reflectivity, doppler velocity, and spectral width
    in a given column for the given radar.

    NOTE:
    When starting a parallel task (in microphysics approach), it is recommended
    to wrap the top-level python script calling the EMC^2 processing ('lines_of_code')
    with the following command (just below the 'import' statements):
    
    .. code-block:: python

        if __name__ == “__main__”:
            lines_of_code

    Parameters
    ----------
    instrument: Instrument
        The instrument to simulate. The instrument must be a radar.
    model: Model
        The model to generate the parameters for.
    is_conv: bool
        True if the cell is convective
    z_field: str
        The name of the altitude field to use.
    OD_from_sfc: bool
        If True, then calculate optical depth from the surface.
    hyd_types: list or None
        list of hydrometeor names to include in calculation. using default Model subclass types if None.
    parallel: bool
        If True, then use parallelism to calculate each column quantity.
    chunk: None or int
        If using parallel processing, only send this number of time periods to the
        parallel loop at one time. Sometimes Dask will crash if there are too many
        tasks in the queue, so setting this value will help avoid that.
    mie_for_ice: bool
        If True, using full mie caculation LUTs. Otherwise, currently using the C6
        scattering LUTs for 8-column aggregate at 270 K.
    use_rad_logic: bool
        When True using radiation scheme logic in calculations, which includes using
        the cloud fraction fields utilized in a model radiative scheme, as well as bulk
        scattering LUTs (effective radii dependent scattering variables). Otherwise, and
        only in the stratiform case, using the microphysics scheme logic, which includes
        the cloud fraction fields utilized by the model microphysics scheme and single
        particle scattering LUTs.
        NOTE: because of its single-particle calculation method, the microphysics
        approach is significantly slower than the radiation approach. Also, the cloud
        fraction logic in these schemes does not necessarily fully overlap.
    use_empirical_calc: bool
        When True using empirical relations from literature for the fwd calculations
        (the cloud fraction still follows the scheme logic set by use_rad_logic).
    Additonal keyword arguments are passed into
    :py:func:`emc2.simulator.psd.calc_mu_lambda`.
    :py:func:`emc2.simulator.lidar_moments.accumulate_attenuation`.
    :py:func:`emc2.simulator.lidar_moments.calc_radar_empirical`.
    :py:func:`emc2.simulator.lidar_moments.calc_radar_bulk`.
    :py:func:`emc2.simulator.lidar_moments.calc_radar_micro`.

    Returns
    -------
    model: :func:`emc2.core.Model`
        The xarray Dataset containing the calculated radar moments.
    """
    hyd_types = model.set_hyd_types(hyd_types)

    if is_conv:
        cloud_str = "conv"
        cloud_str_full = "convective"
        if np.logical_and(not use_empiric_calc, not use_rad_logic):
            use_rad_logic = True  # Force rad scheme logic if in conv scheme
    else:
        cloud_str = "strat"
        cloud_str_full = "stratiform"

    if use_empiric_calc:
        scat_str = "Empirical (no utilized scattering database)"
    elif mie_for_ice:
        scat_str = "Mie"
    else:
        scat_str = "C6"

    if not instrument.instrument_class.lower() == "radar":
        raise ValueError("Instrument must be a radar!")

    if "%s_q_subcolumns_cl" % cloud_str not in model.ds.variables.keys():
        raise KeyError("Water mixing ratio in %s subcolumns must be generated first!" % cloud_str_full)

    p_field = model.p_field
    t_field = model.T_field
    z_field = model.z_field

    # Do unit conversions using pint - pressure in Pa, T in K, z in m
    p_temp = model.ds[p_field].values * getattr(ureg, model.ds[p_field].attrs["units"])
    p_values = p_temp.to('pascal').magnitude
    t_temp = quantity(model.ds[t_field].values, model.ds[t_field].attrs["units"])
    t_values = t_temp.to('celsius').magnitude
    z_temp = model.ds[z_field].values * getattr(ureg, model.ds[z_field].attrs["units"])
    z_values = z_temp.to('meter').magnitude
    del p_temp, t_temp, z_temp

    kappa_ds = calc_radar_atm_attenuation(instrument, model)
    atm_ext = kappa_ds.ds["kappa_att"].values

    t0 = time()
    if use_empiric_calc:
        print("Generating %s radar variables using empirical formulation" % cloud_str_full)
        method_str = "Empirical"
        model = calc_radar_empirical(instrument, model, is_conv, p_values, t_values, z_values,
                                     atm_ext, OD_from_sfc=OD_from_sfc, hyd_types=hyd_types, **kwargs)
    elif use_rad_logic:
        print("Generating %s radar variables using radiation logic" % cloud_str_full)
        method_str = "Bulk (radiation logic)"
        model = calc_radar_bulk(instrument, model, is_conv, p_values, z_values,
                                atm_ext, OD_from_sfc=OD_from_sfc, mie_for_ice=mie_for_ice, hyd_types=hyd_types,
                                **kwargs)
    else:
        print("Generating %s radar variables using microphysics logic (slowest processing)" % cloud_str_full)
        method_str = "LUTs (microphysics logic)"
        calc_radar_micro(instrument, model, z_values,
                         atm_ext, OD_from_sfc=OD_from_sfc,
                         hyd_types=hyd_types, mie_for_ice=mie_for_ice,
                         parallel=parallel, chunk=chunk, **kwargs)

    for hyd_type in hyd_types:
        model.ds["sub_col_Ze_%s_%s" % (hyd_type, cloud_str)] = 10 * np.log10(
            model.ds["sub_col_Ze_%s_%s" % (hyd_type, cloud_str)])
        model.ds["sub_col_Ze_%s_%s" % (hyd_type, cloud_str)].values = \
            np.where(np.isinf(model.ds["sub_col_Ze_%s_%s" % (hyd_type, cloud_str)].values), np.nan,
                     model.ds["sub_col_Ze_%s_%s" % (hyd_type, cloud_str)].values)
        model.ds["sub_col_Ze_%s_%s" % (hyd_type, cloud_str)] = model.ds[
            "sub_col_Ze_%s_%s" % (hyd_type, cloud_str)].where(
            np.isfinite(model.ds["sub_col_Ze_%s_%s" % (hyd_type, cloud_str)]))
        model.ds["sub_col_Ze_%s_%s" % (hyd_type, cloud_str)].attrs["long_name"] = \
            "Equivalent radar reflectivity factor from %s %s hydrometeors" % (cloud_str_full, hyd_type)
        model.ds["sub_col_Ze_%s_%s" % (hyd_type, cloud_str)].attrs["units"] = "dBZ"
        model.ds["sub_col_Ze_%s_%s" % (hyd_type, cloud_str)].attrs["Processing method"] = method_str
        model.ds["sub_col_Ze_%s_%s" % (hyd_type, cloud_str)].attrs["Ice scattering database"] = scat_str


    model.ds['sub_col_Ze_att_tot_%s' % cloud_str] = model.ds["sub_col_Ze_tot_%s" % cloud_str] * \
        model.ds['hyd_ext_%s' % cloud_str].fillna(1) * model.ds['atm_ext'].fillna(1)
    model.ds["sub_col_Ze_tot_%s" % cloud_str] = model.ds["sub_col_Ze_tot_%s" % cloud_str].where(
        np.isfinite(model.ds["sub_col_Ze_tot_%s" % cloud_str]))
    model.ds["sub_col_Ze_att_tot_%s" % cloud_str] = model.ds["sub_col_Ze_att_tot_%s" % cloud_str].where(
        np.isfinite(model.ds["sub_col_Ze_att_tot_%s" % cloud_str]))
    model.ds["sub_col_Ze_tot_%s" % cloud_str] = 10 * np.log10(model.ds["sub_col_Ze_tot_%s" % cloud_str])
    model.ds["sub_col_Ze_att_tot_%s" % cloud_str] = 10 * np.log10(model.ds["sub_col_Ze_att_tot_%s" % cloud_str])
    model.ds["sub_col_Ze_tot_%s" % cloud_str].values = \
        np.where(np.isinf(model.ds["sub_col_Ze_tot_%s" % cloud_str].values), np.nan,
                 model.ds["sub_col_Ze_tot_%s" % cloud_str].values)
    model.ds["sub_col_Ze_att_tot_%s" % cloud_str].values = \
        np.where(np.isinf(model.ds["sub_col_Ze_att_tot_%s" % cloud_str].values), np.nan,
                 model.ds["sub_col_Ze_att_tot_%s" % cloud_str].values)
    model.ds["sub_col_Ze_att_tot_%s" % cloud_str].attrs["long_name"] = \
        "Attenuated equivalent radar reflectivity factor from all %s hydrometeors" % cloud_str_full
    model.ds["sub_col_Ze_att_tot_%s" % cloud_str].attrs["units"] = "dBZ"
    model.ds["sub_col_Ze_att_tot_%s" % cloud_str].attrs["Processing method"] = method_str
    model.ds["sub_col_Ze_att_tot_%s" % cloud_str].attrs["Ice scattering database"] = scat_str
    model.ds["sub_col_Ze_tot_%s" % cloud_str].attrs["long_name"] = \
        "Equivalent radar reflectivity factor from all %s hydrometeors" % cloud_str_full
    model.ds["sub_col_Ze_tot_%s" % cloud_str].attrs["units"] = "dBZ"
    model.ds["sub_col_Ze_tot_%s" % cloud_str].attrs["Processing method"] = method_str
    model.ds["sub_col_Ze_tot_%s" % cloud_str].attrs["Ice scattering database"] = scat_str
    model.ds['hyd_ext_%s' % cloud_str].attrs["Processing method"] = method_str
    model.ds['hyd_ext_%s' % cloud_str].attrs["Ice scattering database"] = scat_str

    print("Done! total processing time = %.2fs" % (time() - t0))

    return model


def _calc_sigma_d_tot_cl(tt, N_0, lambdas, mu, instrument,
                         vel_param_a, vel_param_b, total_hydrometeor,
                         p_diam, Vd_tot, num_subcolumns):
    hyd_type = "cl"
    Dims = Vd_tot.shape

    sigma_d_numer = np.zeros((Dims[0], Dims[2]), dtype='float64')
    moment_denom = np.zeros((Dims[0], Dims[2]), dtype='float64')
    if tt % 50 == 0:
        print('Stratiform moment for class cl progress: %d/%d' % (tt, total_hydrometeor.shape[1]))
    num_diam = len(p_diam)
    Dims = Vd_tot.shape
    for k in range(Dims[2]):
        if np.all(total_hydrometeor[tt, k] == 0):
            continue
        N_0_tmp = N_0[:, tt, k].astype('float64')
        N_0_tmp, d_diam_tmp = np.meshgrid(N_0_tmp, p_diam)
        lambda_tmp = lambdas[:, tt, k].astype('float64')
        lambda_tmp, d_diam_tmp = np.meshgrid(lambda_tmp, p_diam)
        mu_temp = mu[:, tt, k] * np.ones_like(lambda_tmp)
        N_D = N_0_tmp * d_diam_tmp ** mu_temp * np.exp(-lambda_tmp * d_diam_tmp)
        Calc_tmp = np.tile(
            instrument.mie_table[hyd_type]["beta_p"].values,
            (num_subcolumns, 1)) * N_D.T
        moment_denom = np.trapz(Calc_tmp, x=p_diam, axis=1).astype('float64')
        v_tmp = vel_param_a[hyd_type] * p_diam ** vel_param_b[hyd_type]
        v_tmp = -v_tmp.magnitude.astype('float64')
        Calc_tmp2 = (v_tmp - np.tile(Vd_tot[:, tt, k], (num_diam, 1)).T) ** 2 * Calc_tmp.astype('float64')
        sigma_d_numer[:, k] = np.trapz(Calc_tmp2, x=p_diam, axis=1)

    return sigma_d_numer, moment_denom


def _calc_sigma_d_tot(tt, num_subcolumns, v_tmp, N_0, lambdas, mu,
                      total_hydrometeor, vd_tot, sub_q_array, p_diam, beta_p, rhoe,
                      hyd_type):
    Dims = vd_tot.shape
    sigma_d_numer = np.zeros((Dims[0], Dims[2]), dtype='float64')
    moment_denom = np.zeros((Dims[0], Dims[2]), dtype='float64')
    num_diam = len(p_diam)
    mu = mu.max()
    if tt % 50 == 0:
        print('Stratiform moment for class progress: %d/%d' % (tt, Dims[1]))
    for k in range(Dims[2]):
        if np.all(total_hydrometeor[tt, k] == 0):
            continue
        N_0_tmp = N_0[:, tt, k]
        lambda_tmp = lambdas[:, tt, k]
        if np.all(np.isnan(N_0_tmp)):
            continue
        N_D = []
        for i in range(Dims[0]):
            N_D.append(N_0_tmp[i] * p_diam ** mu * np.exp(-lambda_tmp[i] * p_diam))
        N_D = np.stack(N_D, axis=1).astype('float64')
        Calc_tmp = np.tile(beta_p, (num_subcolumns, 1)) * N_D.T
        moment_denom = np.trapz(Calc_tmp, x=p_diam, axis=1).astype('float64')
        if rhoe is not None:
            if isinstance(v_tmp, str):
                v_tmp2 = calc_velocity_nssl(rhoe[tt, k], p_diam, hyd_type)
            else:
                v_tmp2 = v_tmp
        else:
            v_tmp2 = v_tmp
        Calc_tmp2 = (v_tmp2 - np.tile(vd_tot[:, tt, k], (num_diam, 1)).T) ** 2 * Calc_tmp.astype('float64')
        Calc_tmp2 = np.trapz(Calc_tmp2, x=p_diam, axis=1)
        sigma_d_numer[:, k] = np.where(sub_q_array[:, tt, k] == 0, 0, Calc_tmp2)

    return sigma_d_numer, moment_denom


def _calculate_observables_liquid(tt, total_hydrometeor, N_0, lambdas, mu,
                                  alpha_p, beta_p, v_tmp, num_subcolumns, instrument, p_diam):
    height_dims = N_0.shape[2]
    V_d_numer_tot = np.zeros((N_0.shape[0], height_dims))
    V_d = np.zeros((N_0.shape[0], height_dims))
    Ze = np.zeros_like(V_d)
    Zv = np.zeros_like(V_d)
    sigma_d = np.zeros_like(V_d)
    moment_denom_tot = np.zeros_like(V_d_numer_tot)
    hyd_ext = np.zeros_like(V_d_numer_tot)
    num_diam = len(p_diam)
    if tt % 50 == 0:
        print("Processing column %d" % tt)
    np.seterr(all="ignore")
    for k in range(height_dims):
        if np.all(total_hydrometeor[tt, k] == 0):
            continue
        if num_subcolumns > 1:
            N_0_tmp = np.squeeze(N_0[:, tt, k])
            lambda_tmp = np.squeeze(lambdas[:, tt, k])
            mu_temp = np.squeeze(mu[:, tt, k])
        else:
            N_0_tmp = N_0[:, tt, k]
            lambda_tmp = lambdas[:, tt, k]
            mu_temp = mu[:, tt, k]
        if np.all([np.all(np.isnan(x)) for x in N_0_tmp]):
            continue

        N_D = []
        for i in range(N_0_tmp.shape[0]):
            N_D.append(N_0_tmp[i] * p_diam ** mu_temp[i] * np.exp(-lambda_tmp[i] * p_diam))

        N_D = np.stack(N_D, axis=0)
        Calc_tmp = beta_p * N_D
        tmp_od = np.trapz(alpha_p * N_D, x=p_diam, axis=1)
        moment_denom = np.trapz(Calc_tmp, x=p_diam, axis=1).astype('float64')
        Ze[:, k] = \
            (moment_denom * instrument.wavelength ** 4) / (instrument.K_w * np.pi ** 5) * 1e-6
        Calc_tmp2 = v_tmp * Calc_tmp.astype('float64')
        V_d_numer = np.trapz(Calc_tmp2, x=p_diam, axis=1)
        V_d[:, k] = V_d_numer / moment_denom
        Calc_tmp2 = (v_tmp - np.tile(V_d[:, k], (num_diam, 1)).T) ** 2 * Calc_tmp
        sigma_d_numer = np.trapz(Calc_tmp2, x=p_diam, axis=1)
        sigma_d[:, k] = np.sqrt(sigma_d_numer / moment_denom)
        V_d_numer_tot[:, k] += V_d_numer
        moment_denom_tot[:, k] += moment_denom
        hyd_ext[:, k] += tmp_od

    return V_d_numer_tot, moment_denom_tot, hyd_ext, Ze, V_d, sigma_d


def _calculate_other_observables(tt, total_hydrometeor, N_0, lambdas,
                                 num_subcolumns, beta_p, alpha_p, v_tmp, wavelength,
                                 K_w, sub_q_array, hyd_type, p_diam, beta_pv,
                                 rhoe):
    Dims = sub_q_array.shape
    if tt % 100 == 0:
        print("Processing column %d" % tt)
    Ze = np.zeros((num_subcolumns, Dims[2]))
    Zv = np.zeros((num_subcolumns, Dims[2]))
    V_d = np.zeros_like(Ze)
    sigma_d = np.zeros_like(Ze)
    V_d_numer_tot = np.zeros_like(Ze)
    moment_denom_tot = np.zeros_like(Ze)
    hyd_ext = np.zeros_like(Ze)
    for k in range(Dims[2]):
        if np.all(total_hydrometeor[tt, k] == 0):
            continue

        num_diam = len(p_diam)
        N_D = []
        for i in range(V_d.shape[0]):
            N_0_tmp = N_0[i, tt, k]
            lambda_tmp = lambdas[i, tt, k]
            N_D.append(N_0_tmp * np.exp(-lambda_tmp * p_diam))
        N_D = np.stack(N_D, axis=0)
        Calc_tmp = np.tile(beta_p, (num_subcolumns, 1)) * N_D
        tmp_od = np.tile(alpha_p, (num_subcolumns, 1)) * N_D
        tmp_od = np.trapz(tmp_od, x=p_diam, axis=1)
        tmp_od = np.where(sub_q_array[:, tt, k] == 0, 0, tmp_od)
        moment_denom = np.trapz(Calc_tmp, x=p_diam, axis=1)
        moment_denom = np.where(sub_q_array[:, tt, k] == 0, 0, moment_denom)
        Ze[:, k] = \
            (moment_denom * wavelength ** 4) / (K_w * np.pi ** 5) * 1e-6
        if beta_pv is not None:
            Calc_tmp = np.tile(beta_pv, (num_subcolumns, 1)) * N_D
            moment_denom = np.trapz(Calc_tmp, x=p_diam, axis=1).astype('float64')
            Zv[:, k] = \
                (moment_denom * wavelength ** 4) / (K_w * np.pi ** 5) * 1e-6
        else:
            Zv[:, k] = np.nan
        if rhoe is not None and isinstance(v_tmp, str):
            v_tmp = calc_velocity_nssl(rhoe[tt, k], p_diam, hyd_type)
        Calc_tmp2 = Calc_tmp * v_tmp
        V_d_numer = np.trapz(Calc_tmp2, axis=1, x=p_diam)
        V_d_numer = np.where(sub_q_array[:, tt, k] == 0, 0, V_d_numer)
        V_d[:, k] = V_d_numer / moment_denom
        Calc_tmp2 = (v_tmp - np.tile(V_d[:, k], (num_diam, 1)).T) ** 2 * Calc_tmp
        Calc_tmp2 = np.trapz(Calc_tmp2, axis=1, x=p_diam)
        sigma_d_numer = np.where(sub_q_array[:, tt, k] == 0, 0, Calc_tmp2)
        sigma_d[:, k] = np.sqrt(sigma_d_numer / moment_denom)
        V_d_numer_tot[:, k] += V_d_numer
        moment_denom_tot[:, k] += moment_denom
        hyd_ext[:, k] += tmp_od

    return V_d_numer_tot, moment_denom_tot, hyd_ext, Ze, V_d, sigma_d, Zv<|MERGE_RESOLUTION|>--- conflicted
+++ resolved
@@ -504,20 +504,7 @@
 
         beta_pv = None
         kdp_factor = None
-<<<<<<< HEAD
-        if np.logical_and(np.isin(hyd_type, ["ci", "pi"]), not mie_for_ice):
-            p_diam = instrument.scat_table[ice_lut][ice_diam_var].values
-            beta_p = instrument.scat_table[ice_lut]["beta_p"].values
-            alpha_p = instrument.scat_table[ice_lut]["alpha_p"].values
-        else:
-            if hyd_type in model.ice_hyd_types:
-                mie_lut = "pi"
-            else:
-                mie_lut = hyd_type
-            p_diam = instrument.mie_table[mie_lut]["p_diam"].values
-            beta_p = instrument.mie_table[mie_lut]["beta_p"].values
-            alpha_p = instrument.mie_table[mie_lut]["alpha_p"].values
-=======
+
         if np.isin(hyd_type, optional_ice_classes):
             if mie_for_ice:
                 if hyd_type == "ci":
@@ -535,7 +522,7 @@
             p_diam = instrument.mie_table[hyd_type]["p_diam"].values
             beta_p = instrument.mie_table[hyd_type]["beta_p"].values
             alpha_p = instrument.mie_table[hyd_type]["alpha_p"].values
->>>>>>> f5f78ce8
+
         num_subcolumns = model.num_subcolumns
         if model.mcphys_scheme == "nssl":
             rhoe = model.Rho_hyd[hyd_type]
@@ -649,32 +636,8 @@
         N_0 = fits_ds["N_0"].values
         lambdas = fits_ds["lambda"].values
         mu = fits_ds["mu"].values
-<<<<<<< HEAD
-        if np.logical_and(np.isin(hyd_type, ["ci", "pi"]), not mie_for_ice):
-            p_diam = instrument.scat_table[ice_lut][ice_diam_var].values
-            beta_p = instrument.scat_table[ice_lut]["beta_p"].values
-            alpha_p = instrument.scat_table[ice_lut]["alpha_p"].values
-        else:
-            if hyd_type in model.ice_hyd_types:
-                mie_lut = "pi"
-            else:
-                mie_lut = hyd_type
-            p_diam = instrument.mie_table[mie_lut]["p_diam"].values
-            beta_p = instrument.mie_table[mie_lut]["beta_p"].values
-            alpha_p = instrument.mie_table[mie_lut]["alpha_p"].values
-        if model.mcphys_scheme == "nssl":
-            rhoe = model.Rho_hyd[hyd_type]
-            if rhoe == 'variable':
-                rhoe = model.ds[model.variable_density[hyd_type]].values[:]
-                v_tmp = 'variable'
-            else:
-                v_tmp = calc_velocity_nssl(p_diam, rhoe, hyd_type)
-        else:
-            v_tmp = model.vel_param_a[hyd_type] * p_diam ** model.vel_param_b[hyd_type]
-            v_tmp = -v_tmp.magnitude
-            rhoe = None
-=======
-        if np.isin(hyd_type, optional_ice_classes):
+
+       if np.isin(hyd_type, optional_ice_classes):
             if mie_for_ice:
                 if hyd_type == "ci":
                     hyd_type_2_use = "ci"
@@ -691,9 +654,18 @@
             p_diam = instrument.mie_table[hyd_type]["p_diam"].values
             beta_p = instrument.mie_table[hyd_type]["beta_p"].values
             alpha_p = instrument.mie_table[hyd_type]["alpha_p"].values
-        v_tmp = model.vel_param_a[hyd_type] * p_diam ** model.vel_param_b[hyd_type]
-        v_tmp = -v_tmp.magnitude
->>>>>>> f5f78ce8
+        if model.mcphys_scheme == "nssl":
+            rhoe = model.Rho_hyd[hyd_type]
+            if rhoe == 'variable':
+                rhoe = model.ds[model.variable_density[hyd_type]].values[:]
+                v_tmp = 'variable'
+            else:
+                v_tmp = calc_velocity_nssl(p_diam, rhoe, hyd_type)
+        else:
+            v_tmp = model.vel_param_a[hyd_type] * p_diam ** model.vel_param_b[hyd_type]
+            v_tmp = -v_tmp.magnitude
+            rhoe = None
+
         vel_param_a = model.vel_param_a
         vel_param_b = model.vel_param_b
         frac_names = model.strat_frac_names[hyd_type]
