import numpy as np
import xarray as xr
import warnings


def set_convective_sub_col_frac(model, hyd_type, N_columns=None, use_rad_logic=True):
    """
    Sets the hydrometeor fraction due to convection in each subcolumn.

    Parameters
    ----------
    model: :py:func: `emc2.core.Model`
        The model we are generating the subcolumns of convective fraction for.
    hyd_type: str
        The hydrometeor type to generate the fraction for.
    N_columns: int or None
        The number of subcolumns to generate. Specifying this will set the number
        of subcolumns in the model parameter when the first subcolumns are generated.
        Therefore, after those are generated this must either be
        equal to None or the number of subcolumns in the model. Setting this to None will
        use the number of subcolumns in the model parameter.
    use_rad_logic: bool
        When True using the cloud fraction utilized in a model radiative scheme. Otherwise,
        using the microphysics scheme (note that these schemes do not necessarily
        use exactly the same cloud fraction logic).

    Returns
    -------
    model: :py:func: `emc2.core.Model`
        The Model object with the convective fraction in each subcolumn added.
    """
    np.seterr(divide='ignore', invalid='ignore')
    if N_columns is None and model.num_subcolumns == 0:
        N_columns = model.ds.dims['subcolumn']

    if model.num_subcolumns != N_columns and model.num_subcolumns != 0 and N_columns is not None:
        raise ValueError("The number of subcolumns has already been specified (%d) and != %d" %
                         (model.num_subcolumns, N_columns))

    if model.num_subcolumns == 0:
        model.ds['subcolumn'] = xr.DataArray(np.arange(0, N_columns), dims='subcolumn')

    if use_rad_logic:
        method_str = "Radiation logic"
        data_frac = np.round(model.ds[model.conv_frac_names_for_rad[hyd_type]].values * model.num_subcolumns)
        data_frac = np.where(model.ds[model.q_names_convective[hyd_type]].values > 0, data_frac, 0)
    else:
        method_str = "Microphysics logic"
        data_frac = np.round(model.ds[model.conv_frac_names[hyd_type]].values * model.num_subcolumns)

    # In case we only have one time step
    if len(data_frac.shape) == 1:
        data_frac = data_frac[np.newaxis, :]

    conv_profs = np.zeros((model.num_subcolumns, data_frac.shape[0], data_frac.shape[1]),
                          dtype=bool)
    for i in range(1, model.num_subcolumns + 1):
        for k in range(data_frac.shape[1]):
            mask = np.where(data_frac[:, k] == i)[0]
            conv_profs[0:i, mask, k] = True
    my_dims = model.ds[model.conv_frac_names[hyd_type]].dims
    model.ds[("conv_frac_subcolumns_" + hyd_type)] = xr.DataArray(
        conv_profs, dims=('subcolumn', my_dims[0], my_dims[1]))
    model.ds[("conv_frac_subcolumns_" + hyd_type)].attrs["units"] = "boolean"
    model.ds[("conv_frac_subcolumns_" + hyd_type)].attrs["long_name"] = (
        "Is there hydrometeors of type %s in each subcolumn?" % hyd_type)
    model.ds[("conv_frac_subcolumns_" + hyd_type)].attrs["Processing method"] = method_str

    return model


def set_stratiform_sub_col_frac(model, use_rad_logic=True):
    """
    Sets the hydrometeor fraction due to stratiform cloud particles in each subcolumn.

    Parameters
    ----------
    model: :py:func: `emc2.core.Model`
        The model we are generating the subcolumns of stratiform fraction for.
    use_rad_logic: bool
        When True using the cloud fraction utilized in a model radiative scheme. Otherwise,
        using the microphysics scheme (note that these schemes do not necessarily
        use exactly the same cloud fraction logic).

    Returns
    -------
    model: :py:func: `emc2.core.Model`
        The Model object with the stratiform hydrometeor fraction in each subcolumn added.
    """

    if "conv_frac_subcolumns_cl" not in model.ds.variables.keys():
        raise KeyError("You have to generate the convective fraction in each subcolumn " +
                       "before the stratiform fraction in each subcolumn is generated.")

    if "conv_frac_subcolumns_ci" not in model.ds.variables.keys():
        raise KeyError("You have to generate the convective fraction in each subcolumn " +
                       "before the stratiform fraction in each subcolumn is generated.")
    np.seterr(divide='ignore', invalid='ignore')
    conv_profs1 = model.ds["conv_frac_subcolumns_cl"]
    conv_profs2 = model.ds["conv_frac_subcolumns_ci"]
    N_columns = len(model.ds["subcolumn"])
    subcolumn_dims = conv_profs1.dims
    if use_rad_logic:
        method_str = "Radiation logic"
        data_frac1 = model.ds[model.strat_frac_names_for_rad["cl"]]
        data_frac1 = data_frac1.where(model.ds[model.q_names_stratiform["cl"]] > 0, 0)
        data_frac2 = model.ds[model.strat_frac_names_for_rad["ci"]]
        data_frac2 = data_frac2.where(model.ds[model.q_names_stratiform["ci"]] > 0, 0)
    else:
        method_str = "Microphysics logic"
        data_frac1 = model.ds[model.strat_frac_names["cl"]]
        data_frac2 = model.ds[model.strat_frac_names["ci"]]
    data_frac1 = np.round(data_frac1.values * N_columns).astype(int)
    data_frac2 = np.round(data_frac2.values * N_columns).astype(int)
    full_overcast_cl_ci = 0

    strat_profs1 = np.zeros((N_columns, data_frac1.shape[0], data_frac1.shape[1]), dtype=bool)
    strat_profs2 = np.zeros_like(strat_profs1, dtype=bool)
    conv_profs = np.logical_or(conv_profs1.values, conv_profs2.values)
    is_cloud = np.logical_or(data_frac1 > 0, data_frac2 > 0)
    is_cloud_one_above = np.roll(is_cloud, -1, axis=1)
    overlapping_cloud = np.logical_and(is_cloud, is_cloud_one_above)

    cld_2_assigns = np.stack([data_frac1, data_frac2], axis=0)
    cld_2_assign_min = cld_2_assigns.min(axis=0)
    cld_2_assign_max = cld_2_assigns.max(axis=0)
    I_min = np.argmin(cld_2_assigns, axis=0)
    I_max = np.argmax(cld_2_assigns, axis=0)
    for tt in range(data_frac1.shape[0]):
        for j in range(data_frac1.shape[1] - 2, -1, -1):
            cld_2_assign = np.array([data_frac1[tt, j], data_frac2[tt, j]])
            I_min = np.argmin(cld_2_assign)
            I_max = np.argmax(cld_2_assign)
            if cld_2_assign[I_max] == 0:
                continue
            if cld_2_assign[I_min] == N_columns:
                strat_profs1[:, tt, j] = True
                strat_profs2[:, tt, j] = True
                full_overcast_cl_ci += 1
                continue
            if overlapping_cloud[tt, j]:
                overlying_locs1 = np.where(np.logical_and(strat_profs1[:, tt, j + 1], ~conv_profs[:, tt, j]))[0]
                overlying_locs2 = np.where(np.logical_and(strat_profs2[:, tt, j + 1], ~conv_profs[:, tt, j]))[0]
                overlying_num = np.array([len(overlying_locs1), len(overlying_locs2)], dtype=int)
                over_diff = abs(overlying_num[1] - overlying_num[0])
                Iover_min = np.argmin(overlying_num)
                Iover_max = np.argmax(overlying_num)
                over_unique_lo = _setxor(overlying_locs1, overlying_locs2)

                if overlying_num[Iover_min] > cld_2_assign[I_max]:
                    if cld_2_assign[I_max] > 0:
                        rand_locs = _randperm(overlying_num.min(), size=cld_2_assign[I_max])
                        inds = locals()["overlying_locs%d" % (Iover_min + 1)][rand_locs[0:cld_2_assign[I_min]]]
                        locals()['strat_profs%d' % (I_min + 1)][inds, tt, j] = True
                        inds = locals()["overlying_locs%d" % (Iover_min + 1)][rand_locs]
                        locals()['strat_profs%d' % (I_max + 1)][inds, tt, j] = True
                    cld_2_assign = np.zeros(2)
                elif overlying_num[Iover_min] > cld_2_assign[I_min]:
                    if cld_2_assign[I_min] > 0:
                        rand_locs = _randperm(overlying_num.min(), size=cld_2_assign[I_min])
                        inds = locals()["overlying_locs%d" % (Iover_min + 1)][rand_locs]
                        locals()['strat_profs%d' % (I_min + 1)][inds, tt, j] = True
                        inds = locals()["overlying_locs%d" % (Iover_min + 1)]
                        locals()['strat_profs%d' % (I_max + 1)][inds, tt, j] = True
                    cld_2_assign[I_min] = 0
                    cld_2_assign[I_max] -= overlying_num[Iover_min]

                    if cld_2_assign[I_max] > 0 and over_diff > 0:
                        rand_locs = _randperm(over_diff, size=cld_2_assign[I_max])
                        inds = over_unique_lo[rand_locs]
                        locals()['strat_profs%d' % (I_max + 1)][inds, tt, j] = True
                        cld_2_assign[I_max] = 0.
                    else:
                        locals()['strat_profs%d' % (I_max + 1)][over_unique_lo, tt, j] = True
                        cld_2_assign[I_max] -= over_diff
                elif overlying_num[Iover_max] > cld_2_assign[I_min]:
                    inds = locals()["overlying_locs%d" % (Iover_min + 1)]
                    locals()['strat_profs%d' % (I_min + 1)][inds, tt, j] = True
                    locals()['strat_profs%d' % (I_max + 1)][inds, tt, j] = True
                    cld_2_assign -= overlying_num[Iover_min]

                    if over_diff > cld_2_assign[I_max]:
                        rand_locs = _randperm(over_diff, size=cld_2_assign[I_max])
                        inds = over_unique_lo[rand_locs[0:cld_2_assign[I_min]]]
                        locals()['strat_profs%d' % (I_min + 1)][inds, tt, j] = True
                        inds = over_unique_lo[rand_locs]
                        locals()['strat_profs%d' % (I_max + 1)][inds, tt, j] = True
                        cld_2_assign = np.zeros(2)
                    else:
                        if cld_2_assign[I_min] > 0:
                            rand_locs = _randperm(over_diff, size=cld_2_assign[I_min])
                            inds = over_unique_lo[rand_locs]
                            locals()['strat_profs%d' % (I_min + 1)][inds, tt, j] = True
                        cld_2_assign[I_min] = 0
                        locals()['strat_profs%d' % (I_max + 1)][over_unique_lo, tt, j] = True
                        cld_2_assign[I_max] -= over_diff
                else:
                    inds = locals()["overlying_locs%d" % (Iover_max + 1)]
                    locals()['strat_profs%d' % (I_min + 1)][inds, tt, j] = True
                    locals()['strat_profs%d' % (I_max + 1)][inds, tt, j] = True
                    cld_2_assign -= overlying_num[Iover_max]

            if cld_2_assign[I_max] > 0:
                sprof = locals()["strat_profs%d" % (I_max + 1)]
                free_locs_max = np.where(np.logical_and(~sprof[:, tt, j], ~conv_profs[:, tt, j]))[0]
                free_num = len(free_locs_max)
                rand_locs = _randperm(free_num, size=int(cld_2_assign[I_max]))
                locals()["strat_profs%d" % (I_max + 1)][free_locs_max[rand_locs], tt, j] = True
                if cld_2_assign[I_min] > 0.:
                    locals()["strat_profs%d"
                             % (I_min + 1)][free_locs_max[rand_locs[0:cld_2_assign[I_min]]], tt, j] = True

    print("Fully overcast cl & ci in %s voxels" % full_overcast_cl_ci)
    model.ds['strat_frac_subcolumns_cl'] = xr.DataArray(strat_profs1,
                                                        dims=(subcolumn_dims[0],
                                                              subcolumn_dims[1], subcolumn_dims[2]))
    model.ds['strat_frac_subcolumns_ci'] = xr.DataArray(strat_profs2,
                                                        dims=(subcolumn_dims[0],
                                                              subcolumn_dims[1], subcolumn_dims[2]))
    model.ds['strat_frac_subcolumns_cl'].attrs["long_name"] = \
        "Liquid cloud particles present? [stratiform]"
    model.ds['strat_frac_subcolumns_cl'].attrs["units"] = "0 = no, 1 = yes"
    model.ds['strat_frac_subcolumns_cl'].attrs["Processing method"] = method_str
    model.ds['strat_frac_subcolumns_ci'].attrs["long_name"] = \
        "Liquid cloud particles present? [stratiform]"
    model.ds['strat_frac_subcolumns_ci'].attrs["units"] = "0 = no, 1 = yes"
    model.ds['strat_frac_subcolumns_ci'].attrs["Processing method"] = method_str
    return model


def set_precip_sub_col_frac(model, is_conv, N_columns=None, use_rad_logic=True):
    """
    Sets the hydrometeor fraction due to precipitation in each subcolumn. This
    module works for both stratiform and convective precipitation.

    Parameters
    ----------
    model: :py:func: `emc2.core.Model`
        The model we are generating the subcolumns of stratiform fraction for.
    is_conv: bool
        Set to True to generate subcolumns for convective precipitation.
        Set to False to generate subcolumns for stratiform precipitation.
    N_columns: int or None
        Use this to set the number of subcolumns in the model. This can only
        be set once. After the number of subcolumns is set, use None to make
        EMC2 automatically detect the number of subcolumns.
    use_rad_logic: bool
        When True using the cloud fraction utilized in a model radiative scheme. Otherwise,
        using the microphysics scheme (note that these schemes do not necessarily
        use exactly the same cloud fraction logic).

    Returns
    -------
    model: :py:func: `emc2.core.Model`
        The Model object with the stratiform hydrometeor fraction in each subcolumn added.
    """
    np.seterr(divide='ignore', invalid='ignore')
    if model.num_subcolumns == 0 and N_columns is None:
        raise RuntimeError("The number of subcolumns must be specified in the model!")

    if model.num_subcolumns != N_columns and model.num_subcolumns != 0 and N_columns is not None:
        raise ValueError("The number of subcolumns has already been specified (%d) and != %d" %
                         (model.num_subcolumns, N_columns))

    if model.num_subcolumns == 0:
        model.ds['subcolumn'] = xr.DataArray(np.arange(0, N_columns), dims='subcolumn')

    if is_conv:
        if use_rad_logic:
            method_str = "Radiation logic"
            data_frac1 = model.ds[model.conv_frac_names_for_rad['pl']]
            data_frac1 = data_frac1.where(model.ds[model.q_names_convective["pl"]] > 0, 0)
            data_frac2 = model.ds[model.conv_frac_names_for_rad['pi']]
            data_frac2 = data_frac2.where(model.ds[model.q_names_convective["pi"]] > 0, 0)
        else:
            method_str = "Microphysics logic"
            data_frac1 = model.ds[model.conv_frac_names['pl']]
            data_frac2 = model.ds[model.conv_frac_names['pi']]
        out_prof_name1 = 'conv_frac_subcolumns_pl'
        out_prof_name2 = 'conv_frac_subcolumns_pi'
        out_prof_long_name1 = 'Liquid precipitation present? [convective]'
        out_prof_long_name2 = 'Ice precipitation present? [convective]'
        in_prof_cloud_name_liq = 'conv_frac_subcolumns_cl'
        in_prof_cloud_name_ice = 'conv_frac_subcolumns_ci'
    else:
        if use_rad_logic:
            method_str = "Radiation logic"
            data_frac1 = model.ds[model.strat_frac_names_for_rad['pl']]
            data_frac1.where(model.ds[model.q_names_stratiform["pl"]] > 0, 0)
            data_frac2 = model.ds[model.strat_frac_names_for_rad['pi']]
            data_frac2.where(model.ds[model.q_names_stratiform["pi"]] > 0, 0)
        else:
            method_str = "Microphysics logic"
            data_frac1 = model.ds[model.strat_frac_names['pl']]
            data_frac2 = model.ds[model.strat_frac_names['pi']]
        out_prof_name1 = 'strat_frac_subcolumns_pl'
        out_prof_name2 = 'strat_frac_subcolumns_pi'
        in_prof_cloud_name_liq = 'strat_frac_subcolumns_cl'
        in_prof_cloud_name_ice = 'strat_frac_subcolumns_ci'
        out_prof_long_name1 = 'Liquid precipitation present? [stratiform]'
        out_prof_long_name2 = 'Ice precipitation present? [stratiform]'

    full_overcast_pl_pi = 0
    if in_prof_cloud_name_liq not in model.ds.variables.keys():
        raise KeyError("%s is not a variable in the model object. Please ensure that you have" +
                       "generated the cloud particle subcolumns before running this routine." %
                       in_prof_cloud_name_liq)

    if in_prof_cloud_name_ice not in model.ds.variables.keys():
        raise KeyError("%s is not a variable in the model object. Please ensure that you have" +
                       "generated the cloud particle subcolumns before running this routine." %
                       in_prof_cloud_name_ice)

    data_frac1 = np.round(data_frac1 * model.num_subcolumns)
    data_frac2 = np.round(data_frac2 * model.num_subcolumns)
    p_strat_profs = np.zeros((model.num_subcolumns, data_frac1.shape[0], data_frac1.shape[1], 2), dtype=bool)
    strat_profs = np.logical_or(model.ds[in_prof_cloud_name_ice].values,
                                model.ds[in_prof_cloud_name_liq].values)
    subcolumn_dims = model.ds[in_prof_cloud_name_ice].dims
    is_cloud = np.logical_or(data_frac1 > 0, data_frac2 > 0)
    is_cloud_one_above = np.roll(is_cloud, -1, axis=1)
    is_cloud_one_above[:, -1] = False
    overlapping_cloud = np.logical_and(is_cloud, is_cloud_one_above)
    precip_exist = np.stack([data_frac1 > 0, data_frac2 > 0])
    PF_val = np.max(np.stack([data_frac1, data_frac2]), axis=0)
    cond = [strat_profs, ~strat_profs]
    for tt in range(data_frac1.shape[0]):
        for j in range(data_frac1.shape[1] - 2, -1, -1):
            if np.logical_and(data_frac1[tt, j] == model.num_subcolumns,
                              data_frac2[tt, j] == model.num_subcolumns):
                p_strat_profs[:, tt, j, :] = True
                full_overcast_pl_pi += 1
                continue
            if overlapping_cloud[tt, j]:
                overlying_locs = np.where(np.any(p_strat_profs[:, tt, j + 1, :], axis=1))[0]
                overlying_num = len(overlying_locs)
                if overlying_num > PF_val[tt, j]:
                    rand_locs = _randperm(overlying_num, PF_val[tt, j])
                    for i in range(2):
                        if precip_exist[i, tt, j]:
                            p_strat_profs[overlying_locs[rand_locs], tt, j, i] = True
                    PF_val[tt, j] = 0.
                else:
                    for i in range(2):
                        if precip_exist[i, tt, j]:
                            p_strat_profs[overlying_locs, tt, j, i] = True
                    PF_val[tt, j] -= overlying_num

            for ii in range(2):
                if PF_val[tt, j] > 0:
                    free_locs = np.where(np.logical_and(
                        ~np.all(p_strat_profs[:, tt, j, :], axis=1), cond[ii][:, tt, j]))[0]
                    free_num = len(free_locs)
                    if free_num > 0:
                        if free_num > PF_val[tt, j]:
                            rand_locs = _randperm(free_num, PF_val[tt, j])
                            for i in range(2):
                                if precip_exist[i, tt, j]:
                                    p_strat_profs[free_locs[rand_locs], tt, j, i] = True
                            PF_val[tt, j] = 0
                        else:
                            for i in range(2):
                                if precip_exist[i, tt, j]:
                                    p_strat_profs[free_locs, tt, j, i] = True
                            PF_val[tt, j] -= free_num

    print("Fully overcast pl & pi in %s voxels" % full_overcast_pl_pi)
    model.ds[out_prof_name1] = xr.DataArray(p_strat_profs[:, :, :, 0],
                                            dims=(subcolumn_dims[0], subcolumn_dims[1], subcolumn_dims[2]))
    model.ds[out_prof_name2] = xr.DataArray(p_strat_profs[:, :, :, 1],
                                            dims=(subcolumn_dims[0], subcolumn_dims[1], subcolumn_dims[2]))
    model.ds[out_prof_name1].attrs["long_name"] = out_prof_long_name1
    model.ds[out_prof_name1].attrs["units"] = "0 = no, 1 = yes"
    model.ds[out_prof_name1].attrs["Processing method"] = method_str
    model.ds[out_prof_name2].attrs["long_name"] = out_prof_long_name2
    model.ds[out_prof_name2].attrs["units"] = "0 = no, 1 = yes"
    model.ds[out_prof_name2].attrs["Processing method"] = method_str
    return model


def set_q_n(model, hyd_type, is_conv=True, qc_flag=False, inv_rel_var=1, use_rad_logic=True):
    """

    This function distributes the mixing ratio and number concentration into the subcolumns.
    For :math:`q_c`, the horizontal distribution follows Equation 8 of Morrison and Gettelman (2008).

    Parameters
    ----------
    model: :func:`emc2.core.Model`
        The model to calculate the mixing ratio in each subcolumn for.
    hyd_type: str
        The hydrometeor type.
    is_conv: bool
        Set to True to calculate the mixing ratio assuming convective clouds.
    qc_flag: bool
        Set to True to horizontally distribute the mixing ratio (allowing sub-grid variability)
        according to Morrison and Gettleman (2008). qc_flag is set to False in case use_rad_logic
        and/or is_conv are True (both cases do not follow the Morrison scheme).
    inv_rel_var: float
        The inverse of the relative subgrid qc PDF variance in Morrison and Gettleman (2008)
    use_rad_logic: bool
        When True using the cloud fraction utilized in a model radiative scheme and also implementing
        uniformly distributed qc (setting qc_flag to False) to maintain radiation scheme logic.
        Otherwise, using the microphysics scheme (note that these schemes do not necessarily
        use exactly the same cloud fraction logic).

    Returns
    -------
    model: :func:`emc2.core.Model`
        The model with mixing ratio calculated in each subcolumn.

    References
    ----------
    Morrison, H. and A. Gettelman, 2008: A New Two-Moment Bulk Stratiform Cloud Microphysics Scheme
    in the Community Atmosphere Model, Version 3 (CAM3). Part I: Description and Numerical Tests.
    J. Climate, 21, 3642–3659, https://doi.org/10.1175/2008JCLI2105.1
    """
    np.seterr(divide='ignore', invalid='ignore')
    if model.num_subcolumns == 0:
        raise RuntimeError("The number of subcolumns must be specified in the model!")

    if np.logical_or(use_rad_logic, is_conv):
        qc_flag = False

    if not is_conv:
        frac_fieldname = 'strat_frac_subcolumns_%s' % hyd_type
        if use_rad_logic:
            method_str = "Radiation logic"
            data_frac = model.ds[model.strat_frac_names_for_rad[hyd_type]].astype('float64').values
            data_frac = np.where(model.ds[model.q_names_stratiform[hyd_type]].values > 0, data_frac, 0)
        else:
            method_str = "Microphysics logic"
            data_frac = model.ds[model.strat_frac_names[hyd_type]].astype('float64').values
        N_profs = model.ds[model.N_field[hyd_type]].astype('float64').values
        N_profs = N_profs / data_frac
        sub_data_frac = model.ds[frac_fieldname].values
        N_profs = np.tile(N_profs, (model.num_subcolumns, 1, 1))
        N_profs = np.where(sub_data_frac, N_profs, 0)
        q_array = model.ds[model.q_names_stratiform[hyd_type]].astype('float64').values
        q_name = "strat_q_subcolumns_%s" % hyd_type
        n_name = "strat_n_subcolumns_%s" % hyd_type
    else:
        frac_fieldname = 'conv_frac_subcolumns_%s' % hyd_type
        if use_rad_logic:
            method_str = "Radiation logic"
            data_frac = model.ds[model.conv_frac_names_for_rad[hyd_type]].astype('float64').values
            data_frac = np.where(model.ds[model.q_names_convective[hyd_type]].values > 0, data_frac, 0)
        else:
            method_str = "Microphysics logic"
            data_frac = model.ds[model.conv_frac_names[hyd_type]].astype('float64').values
        sub_data_frac = model.ds[frac_fieldname]
        q_array = model.ds[model.q_names_convective[hyd_type]].astype('float64').values
        q_name = "conv_q_subcolumns_%s" % hyd_type

    if qc_flag:
        q_ic_mean = np.where(q_array > 0, q_array / data_frac, 0)
        q_ic_mean = np.where(np.isnan(q_ic_mean), 0, q_ic_mean)
        tot_hyd_in_sub = sub_data_frac.sum(axis=0)
        q_profs = np.zeros_like(sub_data_frac, dtype=float)

        for j in range(data_frac.shape[1]):
            for tt in range(data_frac.shape[0] - 1, -1, -1):
                hyd_in_sub_loc = np.where(sub_data_frac[:, tt, j])[0]
                if tot_hyd_in_sub[tt, j] == 1:
                    q_profs[hyd_in_sub_loc, tt, j] = q_ic_mean[tt, j]
                elif tot_hyd_in_sub[tt, j] > 1:
                    alpha = inv_rel_var / q_ic_mean[tt, j]
                    a = inv_rel_var
                    b = 1 / alpha
                    randlocs = np.random.permutation(tot_hyd_in_sub[tt, j])
                    rand_gamma_vals = np.random.gamma(a, b, tot_hyd_in_sub[tt, j] - 1)
                    valid_vals = False
                    counter_4_valid = 0
                    while not valid_vals:
                        counter_4_valid += 1
                        valid_vals = (q_ic_mean[tt, j] * tot_hyd_in_sub[tt, j] -
                                      rand_gamma_vals[0:-counter_4_valid].sum()) > 0
                    q_profs[hyd_in_sub_loc[
                        randlocs[:-(counter_4_valid + 1)]], tt, j] = rand_gamma_vals[:-counter_4_valid]
                    q_profs[hyd_in_sub_loc[randlocs[-counter_4_valid:]], tt, j] = (
                        q_ic_mean[tt, j] * tot_hyd_in_sub[tt, j] - np.sum(rand_gamma_vals[:-counter_4_valid])) / \
                        (1 + counter_4_valid)

    else:
        q_profs = np.where(q_array > 0, q_array / data_frac, 0)
        q_profs = np.tile(q_profs, (model.num_subcolumns, 1, 1))
        q_profs = np.where(sub_data_frac, q_profs, 0)

    q_profs = np.where(np.isnan(q_profs), 0, q_profs)
    model.ds[q_name] = xr.DataArray(q_profs, dims=model.ds[frac_fieldname].dims)
    model.ds[q_name].attrs["long_name"] = "q in subcolumns"
    model.ds[q_name].attrs["units"] = "kg/kg"
    model.ds[q_name].attrs["Processing method"] = method_str
    if not is_conv:
        N_profs = np.where(np.isnan(N_profs), 0, N_profs)
        model.ds[n_name] = xr.DataArray(N_profs, dims=model.ds[frac_fieldname].dims)
        model.ds[n_name].attrs["long_name"] = "N in subcolumns"
        model.ds[n_name].attrs["units"] = "cm-3"
        model.ds[n_name].attrs["Processing method"] = method_str

    return model


def _randperm(x, size=None):
    if size is None:
        size = len(x)
    return np.random.permutation(x)[0:int(size)].astype(int)


def _setxor(x, y):
    first_set = np.setdiff1d(x, y)
    second_set = np.setdiff1d(y, x)
    return np.concatenate([first_set, second_set])


def subcolumns_les(model, lon_range=None, lat_range=None,
<<<<<<< HEAD
                          xind_range=None, yind_range=None):
=======
                   xind_range=None, yind_range=None):
>>>>>>> b6fd0f12
    """
    This procedure will extract subcolumns based off of the column specfied
    by a lat/lon box. The values of the subcolumns for each of the quantities
    are simply the values of the variables in each grid point in the column.
<<<<<<< HEAD
    
=======

>>>>>>> b6fd0f12
    This is only for models with 3 spatial dimensions, ideally at CRM scale.

    Parameters
    ----------
    model: model object
        The model object to generate the subcolumns for.
    lon_range: tuple or None
        The minimum and maximum longitude of the box defining the column.
    lat_range: tuple or None
        The minimum and maximum latitude of the box defining the column.
    yind_range: tuple or None
        The minimum and maximum y index for the box defining the column.
    xind_range: tuple or None
        The minimum and maximum x index for the box defining the column,
    Returns
    -------
    model: model object
        The model with the subcolumn parameters calculated.
    """
<<<<<<< HEAD
    
=======

>>>>>>> b6fd0f12
    if lon_range is not None:
        if xind_range is not None:
            warnings.warn("xind_range value will not be used if lon_range is " +
                          "specified!", UserWarning)
        lons = model.ds[model.lon_name][0, 0, :]
        inds = np.argwhere(np.logical_and(lons >= lon_range[0], lons <= lon_range[0]))
        xind_range = (inds[0], inds[-1])
<<<<<<< HEAD
    
=======

>>>>>>> b6fd0f12
    if lat_range is not None:
        if yind_range is not None:
            warnings.warn("xind_range value will not be used if lon_range is " +
                          "specified!", UserWarning)
        lats = model.ds[model.lat_name][0, 0, :]
        inds = np.argwhere(np.logical_and(lats >= lat_range[0], lats <= lat_range[0]))
        yind_range = (inds[0], inds[-1])
<<<<<<< HEAD
 
    if xind_range is None:
        lats = model.ds[model.lat_name]
        xind_range = (0, lats.shape[2])
    
=======

    if xind_range is None:
        lats = model.ds[model.lat_name]
        xind_range = (0, lats.shape[2])

>>>>>>> b6fd0f12
    if yind_range is None:
        lats = model.ds[model.lat_name]
        yind_range = (0, lats.shape[1])

    for hyd_type in model.q_names_convective.keys():
        q_name = "strat_q_subcolumns_%s" % hyd_type
        n_name = "strat_n_subcolumns_%s" % hyd_type
        frac_name = "strat_frac_subcolumns_%s" % hyd_type
<<<<<<< HEAD
        
=======

>>>>>>> b6fd0f12
        q = model.ds[model.q_names_stratiform[hyd_type]].values
        q = q[:, :, yind_range[0]:yind_range[1], xind_range[0]:xind_range[1]]
        q = np.reshape(q, (q.shape[0], q.shape[1], q.shape[2] * q.shape[3]))
        q = np.transpose(q, [2, 0, 1])
        model.ds[q_name] = xr.DataArray(
            q, dims=('subcolumn', model.time_dim, model.height_dim))
        model.ds[q_name].attrs["long_name"] = ("Mixing ratio of" +
<<<<<<< HEAD
                                              "%s in subcolumn") % hyd_type

        model.ds[q_name].attrs["units"] = 'g kg-1'
 
=======
                                               "%s in subcolumn") % hyd_type

        model.ds[q_name].attrs["units"] = 'g kg-1'

>>>>>>> b6fd0f12
        q = model.ds[model.strat_frac_names[hyd_type]].values * \
            model.ds[model.N_field[hyd_type]].values
        q = q[:, :, yind_range[0]:yind_range[1], xind_range[0]:xind_range[1]]
        q = np.reshape(q, (q.shape[0], q.shape[1], q.shape[2] * q.shape[3]))
        q = np.transpose(q, [2, 0, 1])
        model.ds[n_name] = xr.DataArray(
            q, dims=('subcolumn', model.time_dim, model.height_dim))
        model.ds[n_name].attrs["long_name"] = "Number concentration of" + \
<<<<<<< HEAD
                                              "%s in subcolumn" % hyd_type      
        model.ds[n_name].attrs["units"] = model.ds[
            model.N_field[hyd_type]].attrs["units"]
        
=======
                                              "%s in subcolumn" % hyd_type
        model.ds[n_name].attrs["units"] = model.ds[
            model.N_field[hyd_type]].attrs["units"]

>>>>>>> b6fd0f12
        q = model.ds[model.strat_frac_names[hyd_type]].values
        q = q[:, :, yind_range[0]:yind_range[1], xind_range[0]:xind_range[1]]
        q = np.reshape(q, (q.shape[0], q.shape[1], q.shape[2] * q.shape[3]))
        q = np.transpose(q, [2, 0, 1])
        model.ds[frac_name] = xr.DataArray(
            q, dims=('subcolumn', model.time_dim, model.height_dim))
        model.ds[frac_name].attrs["long_name"] = "Stratiform fraction of" + \
<<<<<<< HEAD
                                              "%s in subcolumn" % hyd_type
        model.ds[frac_name].attrs["units"] = 'boolean'
 
=======
                                                 "%s in subcolumn" % hyd_type
        model.ds[frac_name].attrs["units"] = 'boolean'

>>>>>>> b6fd0f12
        q_name = "conv_q_subcolumns_%s" % hyd_type
        n_name = "conv_n_subcolumns_%s" % hyd_type
        frac_name = "conv_frac_subcolumns_%s" % hyd_type

        q = model.ds[model.q_names_convective[hyd_type]].values
        q = q[:, :, yind_range[0]:yind_range[1], xind_range[0]:xind_range[1]]
        q = np.reshape(q, (q.shape[0], q.shape[1], q.shape[2] * q.shape[3]))
        q = np.transpose(q, [2, 0, 1])
        model.ds[q_name] = xr.DataArray(
            q, dims=('subcolumn', model.time_dim, model.height_dim))
        model.ds[q_name].attrs["long_name"] = "Mixing ratio of" + \
<<<<<<< HEAD
                                              "%s in subcolumn" % hyd_type      
=======
                                              "%s in subcolumn" % hyd_type
>>>>>>> b6fd0f12
        model.ds[q_name].attrs["units"] = 'g kg-1'

        q = model.ds[model.conv_frac_names[hyd_type]].values * \
            model.ds[model.N_field[hyd_type]].values
        q = q[:, :, yind_range[0]:yind_range[1], xind_range[0]:xind_range[1]]
        q = np.reshape(q, (q.shape[0], q.shape[1], q.shape[2] * q.shape[3]))
        q = np.transpose(q, [2, 0, 1])
        model.ds[n_name] = xr.DataArray(
            q, dims=('subcolumn', model.time_dim, model.height_dim))
        model.ds[n_name].attrs["long_name"] = "Number concentration of" + \
                                              "%s in subcolumn" % hyd_type
        model.ds[n_name].attrs["units"] = model.ds[
            model.N_field[hyd_type]].attrs["units"]

        q = model.ds[model.conv_frac_names[hyd_type]].values
        q = q[:, :, yind_range[0]:yind_range[1], xind_range[0]:xind_range[1]]
        q = np.reshape(q, (q.shape[0], q.shape[1], q.shape[2] * q.shape[3]))
        q = np.transpose(q, [2, 0, 1])
        model.ds[frac_name] = xr.DataArray(
            q, dims=('subcolumn', model.time_dim, model.height_dim))
        model.ds[frac_name].attrs["long_name"] = "Convective fraction of" + \
                                                 "%s in subcolumn" % hyd_type
        model.ds[frac_name].attrs["units"] = 'boolean'
<<<<<<< HEAD
        
=======

>>>>>>> b6fd0f12
    q = model.ds[model.z_field].values
    q = q[:, :, yind_range[0]:yind_range[1], xind_range[0]:xind_range[1]]
    q = np.reshape(q, (q.shape[0], q.shape[1], q.shape[2] * q.shape[3]))
    q = np.transpose(q, [2, 0, 1])
    model.ds[model.z_field] = xr.DataArray(
        q, dims=('subcolumn', model.time_dim, model.height_dim))
    model.ds[model.z_field].attrs["long_name"] = "Height"
    model.ds[model.z_field].attrs["units"] = 'm'
<<<<<<< HEAD
    
=======

>>>>>>> b6fd0f12
    p = model.ds[model.p_field].values
    p_units = model.ds[model.p_field].attrs["units"]
    p = p[:, :, yind_range[0]:yind_range[1], xind_range[0]:xind_range[1]]
    p = np.reshape(p, (p.shape[0], p.shape[1], p.shape[2] * p.shape[3]))
    p = np.transpose(p, [2, 0, 1])
    model.ds[model.p_field] = xr.DataArray(
        q, dims=('subcolumn', model.time_dim, model.height_dim))
    model.ds[model.p_field].attrs["long_name"] = "Pressure"
    model.ds[model.p_field].attrs["units"] = p_units

    t = model.ds[model.T_field].values
    t_units = model.ds[model.T_field].attrs["units"]
    t = t[:, :, yind_range[0]:yind_range[1], xind_range[0]:xind_range[1]]
    t = np.reshape(t, (t.shape[0], t.shape[1], t.shape[2] * t.shape[3]))
    t = np.transpose(t, [2, 0, 1])
    model.ds[model.T_field] = xr.DataArray(
        q, dims=('subcolumn', model.time_dim, model.height_dim))
    model.ds[model.T_field].attrs["long_name"] = "Temperature"
    model.ds[model.T_field].attrs["units"] = t_units

    q = model.ds[model.q_field].values
    q_units = model.ds[model.q_field].attrs["units"]
    q = q[:, :, yind_range[0]:yind_range[1], xind_range[0]:xind_range[1]]
    q = np.reshape(q, (q.shape[0], q.shape[1], q.shape[2] * q.shape[3]))
    q = np.transpose(q, [2, 0, 1])
    model.ds[model.q_field] = xr.DataArray(
        q, dims=('subcolumn', model.time_dim, model.height_dim))
    model.ds[model.q_field].attrs["long_name"] = "Mixing ratio"
    model.ds[model.q_field].attrs["units"] = q_units

<<<<<<< HEAD
    return model
=======
    return model
>>>>>>> b6fd0f12
<|MERGE_RESOLUTION|>--- conflicted
+++ resolved
@@ -510,235 +510,4 @@
 def _setxor(x, y):
     first_set = np.setdiff1d(x, y)
     second_set = np.setdiff1d(y, x)
-    return np.concatenate([first_set, second_set])
-
-
-def subcolumns_les(model, lon_range=None, lat_range=None,
-<<<<<<< HEAD
-                          xind_range=None, yind_range=None):
-=======
-                   xind_range=None, yind_range=None):
->>>>>>> b6fd0f12
-    """
-    This procedure will extract subcolumns based off of the column specfied
-    by a lat/lon box. The values of the subcolumns for each of the quantities
-    are simply the values of the variables in each grid point in the column.
-<<<<<<< HEAD
-    
-=======
-
->>>>>>> b6fd0f12
-    This is only for models with 3 spatial dimensions, ideally at CRM scale.
-
-    Parameters
-    ----------
-    model: model object
-        The model object to generate the subcolumns for.
-    lon_range: tuple or None
-        The minimum and maximum longitude of the box defining the column.
-    lat_range: tuple or None
-        The minimum and maximum latitude of the box defining the column.
-    yind_range: tuple or None
-        The minimum and maximum y index for the box defining the column.
-    xind_range: tuple or None
-        The minimum and maximum x index for the box defining the column,
-    Returns
-    -------
-    model: model object
-        The model with the subcolumn parameters calculated.
-    """
-<<<<<<< HEAD
-    
-=======
-
->>>>>>> b6fd0f12
-    if lon_range is not None:
-        if xind_range is not None:
-            warnings.warn("xind_range value will not be used if lon_range is " +
-                          "specified!", UserWarning)
-        lons = model.ds[model.lon_name][0, 0, :]
-        inds = np.argwhere(np.logical_and(lons >= lon_range[0], lons <= lon_range[0]))
-        xind_range = (inds[0], inds[-1])
-<<<<<<< HEAD
-    
-=======
-
->>>>>>> b6fd0f12
-    if lat_range is not None:
-        if yind_range is not None:
-            warnings.warn("xind_range value will not be used if lon_range is " +
-                          "specified!", UserWarning)
-        lats = model.ds[model.lat_name][0, 0, :]
-        inds = np.argwhere(np.logical_and(lats >= lat_range[0], lats <= lat_range[0]))
-        yind_range = (inds[0], inds[-1])
-<<<<<<< HEAD
- 
-    if xind_range is None:
-        lats = model.ds[model.lat_name]
-        xind_range = (0, lats.shape[2])
-    
-=======
-
-    if xind_range is None:
-        lats = model.ds[model.lat_name]
-        xind_range = (0, lats.shape[2])
-
->>>>>>> b6fd0f12
-    if yind_range is None:
-        lats = model.ds[model.lat_name]
-        yind_range = (0, lats.shape[1])
-
-    for hyd_type in model.q_names_convective.keys():
-        q_name = "strat_q_subcolumns_%s" % hyd_type
-        n_name = "strat_n_subcolumns_%s" % hyd_type
-        frac_name = "strat_frac_subcolumns_%s" % hyd_type
-<<<<<<< HEAD
-        
-=======
-
->>>>>>> b6fd0f12
-        q = model.ds[model.q_names_stratiform[hyd_type]].values
-        q = q[:, :, yind_range[0]:yind_range[1], xind_range[0]:xind_range[1]]
-        q = np.reshape(q, (q.shape[0], q.shape[1], q.shape[2] * q.shape[3]))
-        q = np.transpose(q, [2, 0, 1])
-        model.ds[q_name] = xr.DataArray(
-            q, dims=('subcolumn', model.time_dim, model.height_dim))
-        model.ds[q_name].attrs["long_name"] = ("Mixing ratio of" +
-<<<<<<< HEAD
-                                              "%s in subcolumn") % hyd_type
-
-        model.ds[q_name].attrs["units"] = 'g kg-1'
- 
-=======
-                                               "%s in subcolumn") % hyd_type
-
-        model.ds[q_name].attrs["units"] = 'g kg-1'
-
->>>>>>> b6fd0f12
-        q = model.ds[model.strat_frac_names[hyd_type]].values * \
-            model.ds[model.N_field[hyd_type]].values
-        q = q[:, :, yind_range[0]:yind_range[1], xind_range[0]:xind_range[1]]
-        q = np.reshape(q, (q.shape[0], q.shape[1], q.shape[2] * q.shape[3]))
-        q = np.transpose(q, [2, 0, 1])
-        model.ds[n_name] = xr.DataArray(
-            q, dims=('subcolumn', model.time_dim, model.height_dim))
-        model.ds[n_name].attrs["long_name"] = "Number concentration of" + \
-<<<<<<< HEAD
-                                              "%s in subcolumn" % hyd_type      
-        model.ds[n_name].attrs["units"] = model.ds[
-            model.N_field[hyd_type]].attrs["units"]
-        
-=======
-                                              "%s in subcolumn" % hyd_type
-        model.ds[n_name].attrs["units"] = model.ds[
-            model.N_field[hyd_type]].attrs["units"]
-
->>>>>>> b6fd0f12
-        q = model.ds[model.strat_frac_names[hyd_type]].values
-        q = q[:, :, yind_range[0]:yind_range[1], xind_range[0]:xind_range[1]]
-        q = np.reshape(q, (q.shape[0], q.shape[1], q.shape[2] * q.shape[3]))
-        q = np.transpose(q, [2, 0, 1])
-        model.ds[frac_name] = xr.DataArray(
-            q, dims=('subcolumn', model.time_dim, model.height_dim))
-        model.ds[frac_name].attrs["long_name"] = "Stratiform fraction of" + \
-<<<<<<< HEAD
-                                              "%s in subcolumn" % hyd_type
-        model.ds[frac_name].attrs["units"] = 'boolean'
- 
-=======
-                                                 "%s in subcolumn" % hyd_type
-        model.ds[frac_name].attrs["units"] = 'boolean'
-
->>>>>>> b6fd0f12
-        q_name = "conv_q_subcolumns_%s" % hyd_type
-        n_name = "conv_n_subcolumns_%s" % hyd_type
-        frac_name = "conv_frac_subcolumns_%s" % hyd_type
-
-        q = model.ds[model.q_names_convective[hyd_type]].values
-        q = q[:, :, yind_range[0]:yind_range[1], xind_range[0]:xind_range[1]]
-        q = np.reshape(q, (q.shape[0], q.shape[1], q.shape[2] * q.shape[3]))
-        q = np.transpose(q, [2, 0, 1])
-        model.ds[q_name] = xr.DataArray(
-            q, dims=('subcolumn', model.time_dim, model.height_dim))
-        model.ds[q_name].attrs["long_name"] = "Mixing ratio of" + \
-<<<<<<< HEAD
-                                              "%s in subcolumn" % hyd_type      
-=======
-                                              "%s in subcolumn" % hyd_type
->>>>>>> b6fd0f12
-        model.ds[q_name].attrs["units"] = 'g kg-1'
-
-        q = model.ds[model.conv_frac_names[hyd_type]].values * \
-            model.ds[model.N_field[hyd_type]].values
-        q = q[:, :, yind_range[0]:yind_range[1], xind_range[0]:xind_range[1]]
-        q = np.reshape(q, (q.shape[0], q.shape[1], q.shape[2] * q.shape[3]))
-        q = np.transpose(q, [2, 0, 1])
-        model.ds[n_name] = xr.DataArray(
-            q, dims=('subcolumn', model.time_dim, model.height_dim))
-        model.ds[n_name].attrs["long_name"] = "Number concentration of" + \
-                                              "%s in subcolumn" % hyd_type
-        model.ds[n_name].attrs["units"] = model.ds[
-            model.N_field[hyd_type]].attrs["units"]
-
-        q = model.ds[model.conv_frac_names[hyd_type]].values
-        q = q[:, :, yind_range[0]:yind_range[1], xind_range[0]:xind_range[1]]
-        q = np.reshape(q, (q.shape[0], q.shape[1], q.shape[2] * q.shape[3]))
-        q = np.transpose(q, [2, 0, 1])
-        model.ds[frac_name] = xr.DataArray(
-            q, dims=('subcolumn', model.time_dim, model.height_dim))
-        model.ds[frac_name].attrs["long_name"] = "Convective fraction of" + \
-                                                 "%s in subcolumn" % hyd_type
-        model.ds[frac_name].attrs["units"] = 'boolean'
-<<<<<<< HEAD
-        
-=======
-
->>>>>>> b6fd0f12
-    q = model.ds[model.z_field].values
-    q = q[:, :, yind_range[0]:yind_range[1], xind_range[0]:xind_range[1]]
-    q = np.reshape(q, (q.shape[0], q.shape[1], q.shape[2] * q.shape[3]))
-    q = np.transpose(q, [2, 0, 1])
-    model.ds[model.z_field] = xr.DataArray(
-        q, dims=('subcolumn', model.time_dim, model.height_dim))
-    model.ds[model.z_field].attrs["long_name"] = "Height"
-    model.ds[model.z_field].attrs["units"] = 'm'
-<<<<<<< HEAD
-    
-=======
-
->>>>>>> b6fd0f12
-    p = model.ds[model.p_field].values
-    p_units = model.ds[model.p_field].attrs["units"]
-    p = p[:, :, yind_range[0]:yind_range[1], xind_range[0]:xind_range[1]]
-    p = np.reshape(p, (p.shape[0], p.shape[1], p.shape[2] * p.shape[3]))
-    p = np.transpose(p, [2, 0, 1])
-    model.ds[model.p_field] = xr.DataArray(
-        q, dims=('subcolumn', model.time_dim, model.height_dim))
-    model.ds[model.p_field].attrs["long_name"] = "Pressure"
-    model.ds[model.p_field].attrs["units"] = p_units
-
-    t = model.ds[model.T_field].values
-    t_units = model.ds[model.T_field].attrs["units"]
-    t = t[:, :, yind_range[0]:yind_range[1], xind_range[0]:xind_range[1]]
-    t = np.reshape(t, (t.shape[0], t.shape[1], t.shape[2] * t.shape[3]))
-    t = np.transpose(t, [2, 0, 1])
-    model.ds[model.T_field] = xr.DataArray(
-        q, dims=('subcolumn', model.time_dim, model.height_dim))
-    model.ds[model.T_field].attrs["long_name"] = "Temperature"
-    model.ds[model.T_field].attrs["units"] = t_units
-
-    q = model.ds[model.q_field].values
-    q_units = model.ds[model.q_field].attrs["units"]
-    q = q[:, :, yind_range[0]:yind_range[1], xind_range[0]:xind_range[1]]
-    q = np.reshape(q, (q.shape[0], q.shape[1], q.shape[2] * q.shape[3]))
-    q = np.transpose(q, [2, 0, 1])
-    model.ds[model.q_field] = xr.DataArray(
-        q, dims=('subcolumn', model.time_dim, model.height_dim))
-    model.ds[model.q_field].attrs["long_name"] = "Mixing ratio"
-    model.ds[model.q_field].attrs["units"] = q_units
-
-<<<<<<< HEAD
-    return model
-=======
-    return model
->>>>>>> b6fd0f12
+    return np.concatenate([first_set, second_set])